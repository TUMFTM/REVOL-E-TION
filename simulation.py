--- conflicted
+++ resolved
@@ -252,13 +252,8 @@
 
         # convert to datetime and calculate time(delta) values
         # simulation and project timeframe start simultaneously
-<<<<<<< HEAD
         self.starttime = pd.to_datetime(self.starttime, format='%d.%m.%Y').tz_localize(self.timezone)
-        self.sim_duration = timedelta(days=self.sim_duration)
-=======
-        self.starttime = pd.to_datetime(self.starttime, format='%d/%m/%Y').tz_localize(self.timezone)
         self.sim_duration = pd.Timedelta(days=self.sim_duration)
->>>>>>> 4046d1e5
         self.sim_endtime = self.starttime + self.sim_duration
         self.prj_duration = pd.Timedelta(days=self.prj_duration * 365)  # todo: no leap years accounted for
         self.prj_duration_yrs = self.prj_duration.days / 365
