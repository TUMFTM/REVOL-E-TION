--- conflicted
+++ resolved
@@ -825,14 +825,8 @@
                                                )
         else:
             self.src = solph.components.Source(label=f'{self.name}_src',
-<<<<<<< HEAD
                                                outputs={self.bus: solph.Flow(
-                                                   nominal_value=1,
-                                                   max=self.size_g2mg,
-=======
-                                               outputs={self.bus_connected: solph.Flow(
                                                    nominal_value=self.size_g2mg,
->>>>>>> d5a03a72
                                                    variable_costs=self.opex_spec_g2mg)}
                                                )
         if self.opt_mg2g:
@@ -843,14 +837,8 @@
                                              )
         else:
             self.snk = solph.components.Sink(label=f'{self.name}_snk',
-<<<<<<< HEAD
                                              inputs={self.bus: solph.Flow(
-                                                 nominal_value=1,
-                                                 max=self.size_mg2g,
-=======
-                                             inputs={self.bus_connected: solph.Flow(
                                                  nominal_value=self.size_mg2g,
->>>>>>> d5a03a72
                                                  variable_costs=self.opex_spec_mg2g)}
                                              )
         scenario.components.append(self.src)
