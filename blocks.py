--- conflicted
+++ resolved
@@ -32,8 +32,6 @@
 
 import plotly.graph_objects as go
 
-import utils
-
 
 class Block:
 
@@ -46,15 +44,10 @@
             setattr(self, key, value)  # this sets all the parameters defined in the scenario file
 
         time_var_params = [var for var in vars(self) if ('opex_spec' in var) or ('crev_spec' in var)]
-<<<<<<< HEAD
         # Don't transform variables for GridConnections, as the specified opex are passed to GridMarket
         if not isinstance(self, blocks.GridConnection):
             for var in time_var_params:
-                self.transform_scalar_var(var, scenario, run)
-=======
-        for var in time_var_params:
-            utils.transform_scalar_var(self, var, scenario, run)
->>>>>>> 34f705dc
+                utils.transform_scalar_var(self, var, scenario, run)
 
         # Empty result series
         self.flow = self.flow_ch = pd.Series(dtype='float64')
