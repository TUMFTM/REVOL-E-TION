"""
blocks.py

--- Description ---
This script defines the energy system blocks for the REVOL-E-TION toolset.

For further information, see readme

--- Created by ---
Philipp Rosner

--- File Information ---
coding:     utf-8
license:    GPLv3
"""

###############################################################################
# Module imports
###############################################################################

import numpy as np
import oemof.solph as solph
import os
import pandas as pd
import pvlib
import pytz
import statistics

import battery as bat
import economics as eco


###############################################################################
# Functions
###############################################################################


def read_input_csv(input_file_path, scenario, multiheader=False):
    """
    Properly read in timezone-aware input csv files and form correct datetimeindex
    """
    if multiheader:
        df = pd.read_csv(input_file_path, header=[0, 1])
        df.sort_index(axis=1, sort_remaining=True, inplace=True)
        df = df.set_index(pd.to_datetime(df.loc[:, ('time', 'time')], utc=True)).drop(columns='time')
    else:
        df = pd.read_csv(input_file_path)
        df = df.set_index(pd.to_datetime(df['time'], utc=True)).drop(columns='time')

    # parser in to_csv does not create datetimeindex
    df = df.tz_convert(scenario.timezone)
    df = resample_to_timestep(df, scenario)
    return df


def resample_to_timestep(data: pd.DataFrame, scenario):
    """
    Resample the data to the timestep of the scenario, conserving the proper index end even in upsampling
    :param data: The input dataframe with DatetimeIndex
    :param scenario: The current scenario object
    :return: resampled dataframe
    """

    dti = data.index
    # Add one element to the dataframe to include the last timesteps
    dti_ext = dti.union(dti.shift(periods=1, freq=pd.infer_freq(dti))[-1:])
    data_ext = data.reindex(dti_ext).ffill()

    def resample_column(column):
        if data_ext[column].dtype == bool:
            return data_ext[column].resample(scenario.timestep).ffill().bfill()
        else:
            return data_ext[column].resample(scenario.timestep).mean().ffill().bfill()

    resampled_data = pd.DataFrame({col: resample_column(col) for col in data_ext.columns})[:-1]
    return resampled_data


###############################################################################
# Class definitions
###############################################################################


class InvestBlock:

    def __init__(self, name, scenario, run):

        self.name = name

        self.apriori_data = None  # placeholder, is filled in AprioriPowerScheduler if applicable

        self.parameters = scenario.parameters.loc[self.name]
        for key, value in self.parameters.items():
            setattr(self, key, value)  # this sets all the parameters defined in the json file

        # run load_opex() for all opex_spec related variables
        opex_vars = [var for var in vars(self) if 'opex_spec' in var]
        for var in opex_vars:
            self.load_opex(var, run.input_data_path, scenario, self.name)

        # TODO add "existing" block for grid connection

        if isinstance(self, SystemCore):
            self.size = None  # SystemCore has two sizes and is initialized in its own __init__
            self.equal = False
            if self.acdc_size == 'equal':
                self.acdc_size = self.dcac_size
                self.equal = True
            if self.dcac_size == 'equal':
                self.dcac_size = self.acdc_size
                self.equal = True

            if self.acdc_size == 'equal' and self.dcac_size == 'equal':
                self.acdc_size = self.dcac_size = 'opt'
                run.logger.warning(f'Scenario {scenario.name}: {self.name} component size was defined as "equal" for'
                                   f' AC/DC and DC/AC converter. This was changed to optimization of the size of both'
                                   f' components with an additional "equal" constraint')

            self.opt = True if self.acdc_size == 'opt' or self.dcac_size == 'opt' else False

        elif isinstance(self, GridConnection):
            self.size = None  # GridConnection has two sizes and is initialized in its own __init__
            self.equal = False
            if self.g2mg_size == 'equal':
                self.g2mg_size = self.mg2g_size
                self.equal = True
            if self.mg2g_size == 'equal':
                self.mg2g_size = self.g2mg_size
                self.equal = True

            if self.g2mg_size == 'equal' and self.mg2g_size == 'equal':
                self.g2mg_size = self.mg2g_size = 'opt'
                run.logger.warning(f'Scenario {scenario.name}: {self.name} component size was defined as "equal" for'
                                   f' the size of g2mg and mg2g. This was changed to optimization of the size of both'
                                   f' components with an additional "equal" constraint')

            self.opt = True if self.g2mg_size == 'opt' or self.mg2g_size == 'opt' else False

        # all non-SystemCore blocks that are to be optimized
        elif self.size == 'opt':
            self.opt = True
            # size will now be set when getting results
            self.size = None

        # all non-SystemCore blocks that are not to be optimized
        elif isinstance(self.size, (float, int)):
            self.opt = False
            # size is given per commodity in scenario data
            if isinstance(self, CommoditySystem):
                self.size_pc = self.size  # pc = per commodity
                self.size = self.size * self.num

        else:
            run.logger.warning(f'Scenario {scenario.name}: \"{self.name}_size\" variable in scenario definition'
                               f' needs to be either a number or \"opt\" - exiting')
            exit()  # TODO exit scenario instead of entire execution

        if self.opt and scenario.strategy != 'go':
            run.logger.warning(f'Scenario {scenario.name}: {self.name} component size optimization not implemented'
                               f' for any other strategy than \"GO\" - exiting')
            exit()  # TODO exit scenario instead of entire execution

        # Calculate adjusted ce (including maintenance) of the component in $/W
        self.ace = eco.adj_ce(self.capex_spec, self.mntex_spec, self.ls, scenario.wacc)
        # Calculate equivalent present cost
        self.epc = eco.ann_recur(self.ace, self.ls, scenario.prj_duration_yrs, scenario.wacc, self.cdc)

        self.flow_ch = pd.Series(dtype='float64')  # empty dataframe for result concatenation
        self.flow = pd.Series(dtype='float64')  # empty dataframe for result concatenation

        '''For bidirectional blocks (CommoditySystem, SystemCore, and StationaryEnergyStorage instances, these
        denote the difference between the directions to give a total flow. For economic calculations however,
        we need the sum of both. This is initialized in every single class.'''

        self.e_sim = self.e_yrl = self.e_prj = self.e_dis = None  # empty placeholders for cumulative results
        self.capex_init = self.capex_prj = self.capex_dis = self.capex_ann = None
        self.mntex_sim = self.mntex_yrl = self.mntex_prj = self.mntex_dis = self.mntex_ann = None
        self.opex_sim = self.opex_yrl = self.opex_prj = self.opex_dis = self.opex_ann = None
        self.opex_sim_ext = self.opex_yrl_ext = self.opex_prj_ext = self.opex_dis_ext = self.opex_ann_ext = 0
        self.totex_sim = self.totex_prj = self.totex_dis = self.totex_ann = None

        if isinstance(self, (PVSource, WindSource)):
            self.e_pot = []
            self.e_pot_ch = None
            self.e_curt = []
            self.e_curt_ch = None
            self.curtailment = None

        scenario.blocks[self.name] = self

    def calc_eco_results(self, scenario):
        """
        Calculating cost values from parameters. Objective function results are not directly employed as these count
        e.g. capital expenses for each horizon and disregard economic projection to more than the sim timeframe.
        """

        ###########
        # Initial & recurring capital expenses
        ###########

        # for CommoditySystems, size is the sum of all commodity sizes
        # For SystemCore, size is the sum of both sizes
        # For GridConnection, size is the larger size
        self.capex_init = self.size * self.capex_spec
        self.capex_prj = eco.tce(self.capex_init,
                                 self.capex_init,  # TODO integrate cost decrease
                                 self.ls,
                                 scenario.prj_duration_yrs)
        self.capex_dis = eco.pce(self.capex_init,
                                 self.capex_init,  # TODO integrate cost decrease
                                 self.ls,
                                 scenario.prj_duration_yrs,
                                 scenario.wacc)
        self.capex_ann = eco.ann_recur(self.capex_init,
                                       self.ls,
                                       scenario.prj_duration_yrs,
                                       scenario.wacc,
                                       self.cdc)

        scenario.capex_init += self.capex_init
        scenario.capex_prj += self.capex_prj
        scenario.capex_dis += self.capex_dis
        scenario.capex_ann += self.capex_ann

        ###########
        # Time-based Maintenance Expenses
        ###########

        self.mntex_yrl = self.size * self.mntex_spec
        self.mntex_sim = self.mntex_yrl * scenario.sim_yr_rat
        self.mntex_prj = self.mntex_yrl * scenario.prj_duration_yrs
        self.mntex_dis = eco.acc_discount(self.mntex_yrl,
                                          scenario.prj_duration_yrs,
                                          scenario.wacc)
        self.mntex_ann = eco.ann_recur(self.mntex_yrl,
                                       1,  # lifespan of 1 yr -> mntex happening yearly
                                       scenario.prj_duration_yrs,
                                       scenario.wacc,
                                       1)  # no cost decrease in mntex

        scenario.mntex_yrl += self.mntex_yrl
        scenario.mntex_prj += self.mntex_prj
        scenario.mntex_dis += self.mntex_dis
        scenario.mntex_ann += self.mntex_ann

        ###########
        # Operational & thoughput-based maintenance expenses
        ###########

        if isinstance(self, SystemCore):
            self.opex_sim = (self.flow_acdc + self.flow_dcac) @ self.opex_spec * scenario.timestep_hours
        elif isinstance(self, StationaryEnergyStorage):
            self.opex_sim = self.flow_in @ self.opex_spec * scenario.timestep_hours
        elif isinstance(self, CommoditySystem):
            # ToDo: Convert to timeseries; Furthermore: Is this a good idea? Incentivates to burn energy sometimes
            self.opex_sys = self.e_sim_in * self.sys_chg_soe + self.e_sim_out * self.sys_dis_soe
            self.opex_commodities = 0
            self.opex_commodities_ext = 0
            for commodity in self.commodities.values():
                commodity.opex_sim = commodity.flow_in @ self.opex_spec * scenario.timestep_hours
                commodity.opex_sim_ext = commodity.flow_ext_ac @ self.opex_spec_ext_ac * scenario.timestep_hours + \
                                         commodity.flow_ext_dc @ self.opex_spec_ext_dc * scenario.timestep_hours
                self.opex_commodities += commodity.opex_sim
                self.opex_commodities_ext += commodity.opex_sim_ext
            self.opex_sim = self.opex_sys + self.opex_commodities
            self.opex_sim_ext = self.opex_commodities_ext
        elif isinstance(self, GridConnection):
            # @ is dot product (Skalarprodukt)
            self.opex_sim = self.flow_out @ self.opex_spec_g2mg * scenario.timestep_hours + \
                            self.flow_in @ self.opex_spec_mg2g * scenario.timestep_hours
        else:  # all unidirectional source & sink blocks
            self.opex_sim = self.flow @ self.opex_spec * scenario.timestep_hours

        self.opex_yrl = self.opex_sim / scenario.sim_yr_rat  # linear scaling i.c.o. longer or shorter than 1 year
        self.opex_prj = self.opex_yrl * scenario.prj_duration_yrs
        self.opex_dis = eco.acc_discount(self.opex_yrl,
                                         scenario.prj_duration_yrs,
                                         scenario.wacc)
        self.opex_ann = eco.ann_recur(self.opex_yrl,
                                      1,  # lifespan of 1 yr -> opex happening yearly
                                      scenario.prj_duration_yrs,
                                      scenario.wacc,
                                      1)  # no cost decrease in opex

        scenario.opex_sim += self.opex_sim
        scenario.opex_yrl += self.opex_yrl
        scenario.opex_prj += self.opex_prj
        scenario.opex_dis += self.opex_dis
        scenario.opex_ann += self.opex_ann

        # Cost calculation for external charging
        self.opex_yrl_ext = self.opex_sim_ext / scenario.sim_yr_rat  # linear scaling i.c.o. longer or shorter than 1 year
        self.opex_prj_ext = self.opex_yrl_ext * scenario.prj_duration_yrs
        self.opex_dis_ext = eco.acc_discount(self.opex_yrl_ext,
                                             scenario.prj_duration_yrs,
                                             scenario.wacc)
        self.opex_ann_ext = eco.ann_recur(self.opex_yrl_ext,
                                          1,  # lifespan of 1 yr -> opex happening yearly
                                          scenario.prj_duration_yrs,
                                          scenario.wacc,
                                          1)  # no cost decrease in opex

        scenario.opex_sim_ext += self.opex_sim_ext
        scenario.opex_yrl_ext += self.opex_yrl_ext
        scenario.opex_prj_ext += self.opex_prj_ext
        scenario.opex_dis_ext += self.opex_dis_ext
        scenario.opex_ann_ext += self.opex_ann_ext

        ###########
        # Total expenses
        ###########

        self.totex_sim = self.capex_init + self.mntex_sim + self.opex_sim
        self.totex_prj = self.capex_prj + self.mntex_prj + self.opex_prj
        self.totex_dis = self.capex_dis + self.mntex_dis + self.opex_dis
        self.totex_ann = self.capex_ann + self.mntex_ann + self.opex_ann

        scenario.totex_sim += self.totex_sim
        scenario.totex_prj += self.totex_prj
        scenario.totex_dis += self.totex_dis
        scenario.totex_ann += self.totex_ann

    def calc_energy_results_bidi(self, scenario):
        """
        Calculate the energy results for bidirectional blocks (CommoditySystems and StationaryEnergyStorages).
        SystemCore is handled differently as there is no in/out, rather acdc/dcac.
        """

        self.e_sim_in = self.flow_in.sum() * scenario.timestep_hours  # flow values are powers --> conversion to Wh
        self.e_sim_out = self.flow_out.sum() * scenario.timestep_hours
        self.e_yrl_in = self.e_sim_in / scenario.sim_yr_rat
        self.e_yrl_out = self.e_sim_out / scenario.sim_yr_rat
        self.e_prj_in = self.e_yrl_in * scenario.prj_duration_yrs
        self.e_prj_out = self.e_yrl_out * scenario.prj_duration_yrs
        self.e_dis_in = eco.acc_discount(self.e_yrl_in, scenario.prj_duration_yrs, scenario.wacc)
        self.e_dis_out = eco.acc_discount(self.e_yrl_out, scenario.prj_duration_yrs, scenario.wacc)

        self.flow = self.flow_in - self.flow_out  # for plotting

        if self.e_sim_in > self.e_sim_out:
            self.e_sim_del = self.e_sim_in - self.e_sim_out
            self.e_yrl_del = self.e_sim_del / scenario.sim_yr_rat
            self.e_prj_del = self.e_yrl_del * scenario.prj_duration_yrs
            self.e_dis_del = eco.acc_discount(self.e_yrl_del, scenario.prj_duration_yrs, scenario.wacc)

            scenario.e_sim_del += self.e_sim_del
            scenario.e_yrl_del += self.e_yrl_del
            scenario.e_prj_del += self.e_prj_del
            scenario.e_dis_del += self.e_dis_del

        else:  # storage was emptied
            self.e_sim_pro = self.e_sim_out - self.e_sim_in
            self.e_yrl_pro = self.e_sim_pro / scenario.sim_yr_rat
            self.e_prj_pro = self.e_yrl_pro * scenario.prj_duration_yrs
            self.e_dis_pro = eco.acc_discount(self.e_yrl_pro, scenario.prj_duration_yrs, scenario.wacc)

            scenario.e_sim_pro += self.e_sim_pro
            scenario.e_yrl_pro += self.e_yrl_pro
            scenario.e_prj_pro += self.e_prj_pro
            scenario.e_dis_pro += self.e_dis_pro

    def calc_energy_results_source_sink(self, scenario):
        # ToDo: Can this be also used for blocks that contain source or sink only? This would make the code more compact
        # ToDo: Alternative: use bidi function -> What are '_pro' and '_del' used for?
        self.e_sim_in = self.flow_in.sum() * scenario.timestep_hours  # flow values are powers --> conversion to Wh
        self.e_sim_out = self.flow_out.sum() * scenario.timestep_hours
        self.e_yrl_in = self.e_sim_in / scenario.sim_yr_rat
        self.e_yrl_out = self.e_sim_out / scenario.sim_yr_rat
        self.e_prj_in = self.e_yrl_in * scenario.prj_duration_yrs
        self.e_prj_out = self.e_yrl_out * scenario.prj_duration_yrs
        self.e_dis_in = eco.acc_discount(self.e_yrl_in, scenario.prj_duration_yrs, scenario.wacc)
        self.e_dis_out = eco.acc_discount(self.e_yrl_out, scenario.prj_duration_yrs, scenario.wacc)

        self.flow = self.flow_in - self.flow_out  # for plotting

        if any(~(self.flow_in == 0) & ~(self.flow_out == 0)):
            print("GridConnection: Simultanious in- and outflow detected!")

        scenario.e_sim_pro += self.e_sim_out
        scenario.e_sim_del += self.e_sim_in
        scenario.e_yrl_pro += self.e_yrl_out
        scenario.e_yrl_del += self.e_yrl_in
        scenario.e_prj_pro += self.e_prj_out
        scenario.e_prj_del += self.e_prj_in
        scenario.e_dis_pro += self.e_dis_out
        scenario.e_dis_del += self.e_dis_in

    def calc_energy_results_source(self, scenario):

        self.e_sim = self.flow.sum() * scenario.timestep_hours  # flow values are powers --> conversion to Wh
        self.e_yrl = self.e_sim / scenario.sim_yr_rat
        self.e_prj = self.e_yrl * scenario.prj_duration_yrs
        self.e_dis = eco.acc_discount(self.e_yrl, scenario.prj_duration_yrs, scenario.wacc)

        scenario.e_sim_pro += self.e_sim
        scenario.e_yrl_pro += self.e_yrl
        scenario.e_prj_pro += self.e_prj
        scenario.e_dis_pro += self.e_dis

    def calc_energy_results_sink(self, scenario):

        self.e_sim = self.flow.sum() * scenario.timestep_hours  # flow values are powers --> conversion to Wh
        self.e_yrl = self.e_sim / scenario.sim_yr_rat
        self.e_prj = self.e_yrl * scenario.prj_duration_yrs
        self.e_dis = eco.acc_discount(self.e_yrl, scenario.prj_duration_yrs, scenario.wacc)

        scenario.e_sim_del += self.e_sim
        scenario.e_yrl_del += self.e_yrl
        scenario.e_prj_del += self.e_prj
        scenario.e_dis_del += self.e_dis

    def get_ch_curtailment(self, horizon, scenario):

        self.e_pot_ch = (horizon.results[(self.src, self.bus)]['sequences']['flow'][horizon.ch_dti].sum()
                         * scenario.timestep_hours)
        self.e_curt_ch = (horizon.results[(self.bus, self.exc)]['sequences']['flow'][horizon.ch_dti].sum()
                          * scenario.timestep_hours)
        self.e_pot.append(self.e_pot_ch)
        self.e_curt.append(self.e_curt_ch)

    def get_opt_size(self, horizon, scenario):

        """
        Get back the optimal size from solver results. Can only be reached in GO strategy, as only there,
        size opt is feasible. Before, size variables to be optimized are none.
        :param horizon: recently optimized PredictionHorizon
        :return: none, saves self.size value
        """

        # ToDo: think about inheriting this function in subclasses to avoid "isinstance"
        source_types = (PVSource, WindSource)  # all source types that have an internal bus
        simple_source_types = (ControllableSource)  # all source types that are directly connected to a SystemCore bus

        if isinstance(self, StationaryEnergyStorage):
            self.size = horizon.results[(self.ess, None)]['scalars']['invest']

        elif isinstance(self, source_types):
            self.size = horizon.results[(self.src, self.bus)]['scalars']['invest']

        elif isinstance(self, simple_source_types):
            self.size = horizon.results[(self.src, self.connected_bus)]['scalars']['invest']

        elif isinstance(self, CommoditySystem):
            for commodity in self.commodities.values():
                commodity.size = horizon.results[(commodity.ess, None)]['scalars']['invest']
                if self.aging:
                    commodity.aging_model.size = commodity.size
                    # Calculate number of cells as a float to correctly represent power split with nonreal cells
                    commodity.aging_model.n_cells = commodity.size / commodity.aging_model.e_cell
            self.size = sum([commodity.size for commodity in self.commodities.values()])

        elif isinstance(self, SystemCore):
            if self.acdc_size == 'opt':
                self.acdc_size = horizon.results[(self.ac_bus, self.ac_dc)]['scalars']['invest']
            if self.dcac_size == 'opt':
                self.dcac_size = horizon.results[(self.dc_bus, self.dc_ac)]['scalars']['invest']
            self.size = self.dcac_size + self.acdc_size

        elif isinstance(self, GridConnection):
            if self.g2mg_size == 'opt':
                self.g2mg_size = horizon.results[(self.src, self.connected_bus)]['scalars']['invest']
            if self.mg2g_size == 'opt':
                self.mg2g_size = horizon.results[(self.connected_bus, self.snk)]['scalars']['invest']
            self.size = self.g2mg_size + self.mg2g_size

    def load_opex(self, var_name, input_data_path, scenario, block_name):
        # get opex variable
        opex = getattr(self, var_name)
        # In case of filename for operations cost read csv file
        if isinstance(opex, str):
            # Open csv file and use first column as index; also directly convert dates to DateTime objects
            opex = read_input_csv(os.path.join(input_data_path, block_name, f'{opex}.csv'), scenario)
            opex = opex[scenario.starttime:(scenario.sim_endtime - scenario.timestep_td)]
            # Convert data column of cost DataFrame into Series
            setattr(self, var_name, opex[opex.columns[0]])
        else:  # opex_spec is given as a scalar directly in scenario file
            # Use sequence of values for variable costs to unify computation of results
            setattr(self, var_name, pd.Series(opex, index=scenario.sim_dti))


class CommoditySystem(InvestBlock):

    def __init__(self, name, scenario, run):

        super().__init__(name, scenario, run)

        if self.filename == 'run_des':  # if commodity system shall use a predefined behavior file
            self.data = None
        else:  # use pregenerated file
            self.input_file_path = os.path.join(run.input_data_path, self.name, self.filename + '.csv')
            self.data = read_input_csv(self.input_file_path, scenario, multiheader=True)

            if (pd.infer_freq(self.data.index).lower()) != (scenario.timestep):
                run.logger.warning(f'Scenario {scenario.name}: \"{self.name}\" input data does not match timestep'
                                   f' - resampling is experimental')
                consumption_columns = list(filter(lambda x: 'consumption' in x[1], self.data.columns))
                bool_columns = self.data.columns.difference(consumption_columns)
                # mean ensures equal energy consumption after downsampling, ffill and bfill fill upsampled NaN values
                df = self.data[consumption_columns].resample(scenario.timestep).mean().ffill().bfill()
                df[bool_columns] = self.data[bool_columns].resample(scenario.timestep).ffill().bfill()
                self.data = df

        self.ph_data = None  # placeholder, is filled in "update_input_components"

        self.apriori_lvls = ['uc', 'fcfs', 'equal', 'soc']  # integration levels at which power consumption is determined a priori

        # Setting the converter cost of the main feed(back) converters of the system to either eps or the set values
        self.sys_chg_soe = run.eps_cost if self.sys_chg_soe == 0 else self.sys_chg_soe
        self.sys_dis_soe = run.eps_cost if self.sys_dis_soe == 0 else self.sys_dis_soe

        self.flow_in_ch = self.flow_out_ch = pd.Series(dtype='float64')  # result data
        self.flow_in = self.flow_out = pd.Series(dtype='float64')

        # Creation of static energy system components --------------------------------

        """
        x denotes the flow measurement point in results (?c denotes ac or dc, depending on the parameter 'system')

        ac/dc_bus            bus
          |<-x--------mc_xc---|---(MobileCommodity Instance)
          |                   |
          |-x-xc_mc---------->|---(MobileCommodity Instance)
                              |
                              |---(MobileCommodity Instance)
        """

        self.bus = solph.Bus(label=f'{self.name}_bus')
        scenario.components.append(self.bus)

        self.connected_bus = scenario.blocks['core'].ac_bus if self.system == 'ac' else scenario.blocks['core'].dc_bus

        self.inflow = solph.components.Converter(label=f'xc_{self.name}',
                                                 inputs={self.connected_bus: solph.Flow(
                                                     variable_costs=self.sys_chg_soe)},
                                                 outputs={self.bus: solph.Flow()},
                                                 conversion_factors={self.bus: 1})

        self.outflow = solph.components.Converter(label=f'{self.name}_xc',
                                                  inputs={self.bus: solph.Flow(
                                                      nominal_value={'uc': 0,
                                                                     'fcfs': 0,
                                                                     'equal': 0,
                                                                     'soc': 0,
                                                                     'cc': 0,
                                                                     'tc': 0,
                                                                     'v2v': 0,
                                                                     'v2mg': None}[self.int_lvl],
                                                      variable_costs=self.sys_dis_soe)},
                                                  outputs={self.connected_bus: solph.Flow()},
                                                  conversion_factors={self.connected_bus: 1})

        scenario.components.append(self.inflow)
        scenario.components.append(self.outflow)

        # Generate individual commodity instances
        self.commodities = {f'{self.name}{str(i)}':
                                MobileCommodity(self.name + str(i), self, scenario, run) for i in range(self.num)}

        self.e_sim_ext = self.e_yrl_ext = self.e_prj_ext = self.e_dis_ext = 0  # results of external charging

    def calc_aging(self, run, scenario, horizon):
        for commodity in self.commodities.values():
            commodity.calc_aging(run, scenario, horizon)

    def calc_results(self, scenario):

        # Aggregate energy results for external charging for all MobileCommodities within the CommoditySystem
        for commodity in self.commodities.values():
            commodity.calc_results(scenario)
            scenario.e_sim_ext += (commodity.e_ext_ac_sim + commodity.e_ext_dc_sim)
            scenario.e_yrl_ext += (commodity.e_ext_ac_yrl + commodity.e_ext_dc_yrl)
            scenario.e_prj_ext += (commodity.e_ext_ac_prj + commodity.e_ext_dc_prj)
            scenario.e_dis_ext += (commodity.e_ext_ac_dis + commodity.e_ext_dc_dis)

        self.calc_energy_results_bidi(scenario)  # bidirectional block
        self.calc_eco_results(scenario)

    def get_ch_results(self, horizon, scenario):

        if self.system == 'ac':
            self.flow_out_ch = horizon.results[
                (self.outflow, scenario.blocks['core'].ac_bus)]['sequences']['flow'][horizon.ch_dti]
            self.flow_in_ch = horizon.results[
                (scenario.blocks['core'].ac_bus, self.inflow)]['sequences']['flow'][horizon.ch_dti]
        elif self.system == 'dc':
            self.flow_out_ch = horizon.results[
                (self.outflow, scenario.blocks['core'].dc_bus)]['sequences']['flow'][horizon.ch_dti]
            self.flow_in_ch = horizon.results[
                (scenario.blocks['core'].dc_bus, self.inflow)]['sequences']['flow'][horizon.ch_dti]

        self.flow_in = pd.concat([self.flow_in, self.flow_in_ch])
        self.flow_out = pd.concat([self.flow_out, self.flow_out_ch])

        for commodity in self.commodities.values():
            commodity.get_ch_results(horizon, scenario)

    def update_input_components(self, *_):
        for commodity in self.commodities.values():
            commodity.update_input_components()


class BatteryCommoditySystem(CommoditySystem):

    def __init__(self, name, scenario, run):
        super().__init__(name, scenario, run)


class ControllableSource(InvestBlock):

    def __init__(self, name, scenario, run):

        super().__init__(name, scenario, run)

        """
        x denotes the flow measurement point in results

        ac_bus
          |
          |<-x-gen
          |
        """

        self.connected_bus = scenario.blocks['core'].ac_bus

        if self.opt:
            self.src = solph.components.Source(label=f'{self.name}_src',
                                               outputs={self.connected_bus: solph.Flow(
                                                   investment=solph.Investment(ep_costs=self.epc),
                                                   variable_costs=self.opex_spec)}
                                               )
        else:
            self.src = solph.components.Source(label=f'{self.name}_src',
                                               outputs={self.connected_bus: solph.Flow(nominal_value=1,
                                                                             max=self.size,
                                                                             variable_costs=self.opex_spec)}
                                               )
        scenario.components.append(self.src)

    def calc_results(self, scenario):

        self.calc_energy_results_source(scenario)  # unidirectional block
        self.calc_eco_results(scenario)

    def get_ch_results(self, horizon, scenario):

        self.flow_ch = horizon.results[(self.src, self.connected_bus)]['sequences']['flow'][horizon.ch_dti]
        self.flow = pd.concat([self.flow if not self.flow.empty else None, self.flow_ch])

    def update_input_components(self, scenario):
        if self.apriori_data is not None:
            # Use power calculated in apriori_data for fixed output of block
            self.src.outputs[self.connected_bus].fix = self.apriori_data['p']


class GridConnection(InvestBlock):
    def __init__(self, name, scenario, run):

        super().__init__(name, scenario, run)

        if not self.opt:
            self.size = self.acdc_size + self.dcac_size

        # flow direction is specified with respect to the component
        # -> flow_in: from MiniGrid into GridConnection component
        self.flow_in_ch = self.flow_out_ch = pd.Series(dtype='float64')  # result data
        self.flow_in = self.flow_out = pd.Series(dtype='float64')

        """
        x denotes the flow measurement point in results

        ac_bus
          |
          |<-x-grid source
          |
          |-x->grid sink
          |
        """

        self.connected_bus = scenario.blocks['core'].ac_bus

        if self.g2mg_size == 'opt':
            self.src = solph.components.Source(label=f'{self.name}_src',
                                               outputs={self.connected_bus: solph.Flow(
                                                   investment=solph.Investment(ep_costs=self.epc),
                                                   variable_costs=self.opex_spec_g2mg)}
                                               )
        else:
            self.src = solph.components.Source(label=f'{self.name}_src',
                                               outputs={self.connected_bus: solph.Flow(
                                                   nominal_value=1,
                                                   max=self.g2mg_size,
                                                   variable_costs=self.opex_spec_g2mg)}
                                               )
        if self.mg2g_size == 'opt':
            self.snk = solph.components.Sink(label=f'{self.name}_snk',
                                             inputs={self.connected_bus: solph.Flow(
                                                 investment=solph.Investment(ep_costs=self.epc),
                                                 variable_costs=self.opex_spec_mg2g)}
                                             )
        else:
            self.snk = solph.components.Sink(label=f'{self.name}_snk',
                                             inputs={self.connected_bus: solph.Flow(
                                                 nominal_value=1,
                                                 max=self.mg2gsize,
                                                 variable_costs=self.opex_spec_mg2g)}
                                             )
        scenario.components.append(self.src)
        scenario.components.append(self.snk)

        if self.opt and self.equal:
            # add a tuple of tuples to the list of equal variables of the scenario
            scenario.equal_variables.append({'var1': {'in': self.src, 'out': self.connected_bus},
                                             'var2': {'in': self.connected_bus, 'out': self.snk},
                                             'factor': 1})

    def calc_results(self, scenario):

        self.calc_energy_results_source_sink(scenario)
        # self.calc_energy_results_bidi(scenario)  # bidirectional block
        self.calc_eco_results(scenario)

    def get_ch_results(self, horizon, scenario):

        self.flow_in_ch = horizon.results[(self.connected_bus, self.snk)]['sequences']['flow'][horizon.ch_dti]
        self.flow_out_ch = horizon.results[(self.src, self.connected_bus)]['sequences']['flow'][horizon.ch_dti]

        self.flow_in = pd.concat([self.flow_in if not self.flow_in.empty else None, self.flow_in_ch])
        self.flow_out = pd.concat([self.flow_out if not self.flow_out.empty else None, self.flow_out_ch])

    def update_input_components(self, scenario):
        if self.apriori_data is not None:
            # Use power calculated in apriori_data for fixed output of block
            self.src.outputs[self.connected_bus].fix = self.apriori_data['p'].clip(lower=0)
            self.snk.inputs[self.connected_bus].fix = self.apriori_data['p'].clip(upper=0) * -1


class FixedDemand:

    def __init__(self, name, scenario, run):
        self.name = name

        self.parameters = scenario.parameters.loc[self.name]
        for key, value in self.parameters.items():
            setattr(self, key, value)  # this sets all the parameters defined in the json file

        self.input_file_path = os.path.join(run.input_data_path, 'dem', f'{self.filename}.csv')
        self.data = read_input_csv(self.input_file_path, scenario)

        self.ph_data = None  # placeholder

        self.flow_ch = pd.Series(dtype='float64')  # empty dataframe for result concatenation
        self.flow = pd.Series(dtype='float64')  # empty dataframe for result concatenation

        self.e_sim = 0  # empty placeholder for cumulative results
        self.e_yrl = 0  # empty placeholder for cumulative results
        self.e_prj = 0  # empty placeholder for cumulative results
        self.e_dis = 0  # empty placeholder for cumulative results

        # Creation of static energy system components --------------------------------

        """
        x denotes the flow measurement point in results

        ac_bus
          |
          |-x->dem_snk
          |
        """

        self.connected_bus = scenario.blocks['core'].ac_bus

        self.snk = solph.components.Sink(label='dem_snk',
                                         inputs={self.connected_bus: solph.Flow(nominal_value=1)})
        scenario.components.append(self.snk)

        scenario.blocks[self.name] = self

    def calc_results(self, scenario):
        # No super function as FixedDemand is not an InvestBlock child

        self.e_sim = self.flow.sum() * scenario.timestep_hours  # flow values are powers --> Wh
        self.e_yrl = self.e_sim / scenario.sim_yr_rat
        self.e_prj = self.e_yrl * scenario.prj_duration_yrs
        self.e_dis = eco.acc_discount(self.e_yrl, scenario.prj_duration_yrs, scenario.wacc)

        scenario.e_sim_del += self.e_sim
        scenario.e_yrl_del += self.e_yrl
        scenario.e_prj_del += self.e_prj
        scenario.e_dis_del += self.e_dis

    def get_ch_results(self, horizon, *_):
        self.flow_ch = horizon.results[(self.connected_bus, self.snk)]['sequences']['flow'][horizon.ch_dti]
        self.flow = pd.concat([self.flow if not self.flow.empty else None, self.flow_ch])

    def update_input_components(self, *_):
        # new ph data slice is created during initialization of the PredictionHorizon
        self.snk.inputs[self.connected_bus].fix = self.ph_data['power_w']


class MobileCommodity:

    def __init__(self, name, parent, scenario, run):

        self.name = name
        self.parent = parent
        self.size = None if self.parent.opt else self.parent.size / self.parent.num
        self.chg_pwr = self.parent.chg_pwr
        self.temp_battery = self.parent.temp_battery

        self.ext_ac = None  # prepare for external chargers
        self.ext_dc = None  # prepare for external chargers

        if self.parent.filename == 'run_des':
            self.data = None  # parent data does not exist yet, filtering is done later
        else:  # predetermined files
            self.data = self.parent.data.loc[:, (self.name, slice(None))].droplevel(0, axis=1)

            # add columns for external AC and DC charging to data if not existing
            # ToDo: find better position for using with FCFS, etc. already add columns when reading data?
            for col in ['atac', 'atdc']:
                if col not in self.data.columns:
                    self.data[col] = False

        self.apriori_data = None

        self.ph_data = None  # placeholder, is filled in update_input_components

        self.init_soc = self.parent.init_soc
        self.ph_init_soc = self.init_soc  # set first PH's initial state variables (only SOC)
        self.soc_max = 1
        self.soc_min = 0

        self.init_soh = 1
        self.soh = self.init_soh

        self.e_sim_in = self.e_yrl_in = self.e_prj_in = self.e_dis_in = None
        self.e_sim_out = self.e_yrl_out = self.e_prj_out = self.e_dis_out = None

        self.flow_in_ch = self.flow_out_ch = pd.Series(dtype='float64')  # result data
        self.flow_in = self.flow_out = pd.Series(dtype='float64')

        # prepare for energy results of external chargers
        self.e_ext_ac_sim = self.e_ext_ac_yrl = self.e_ext_ac_prj = self.e_ext_ac_dis = None
        self.e_ext_dc_sim = self.e_ext_dc_yrl = self.e_ext_dc_prj = self.e_ext_dc_dis = None

        self.flow_ext_ac_ch = self.flow_ext_dc_ch = pd.Series(dtype='float64')  # result data
        self.flow_ext_ac = self.flow_ext_dc = pd.Series(dtype='float64')

        self.sc_ch = self.soc_ch = pd.Series(dtype='float64')  # result data
        self.soc = pd.Series(data=self.init_soc,
                             index=scenario.sim_dti[0:1],
                             dtype='float64')

        # Creation of permanent energy system components --------------------------------

        """
         bus               mc1_bus
          |<---------mc1_mc-x-|<->mc1_ess
          |                   |
          |---mc_mc1-------x->|-->mc1_snk
          |                   |
          |                   |<--mc1_ext_ac (external charging AC)
          |                   |
          |                   |<--mc1_ext_dc (external charging DC)
          |
          |                 mc2_bus
          |<---------mc2_mc---|<->mc2_ess
          |                   |
          |---mc_mc2--------->|-->mc2_snk
          |                   |
          |                   |<--mc2_ext_ac (external charging AC)
          |                   |
          |                   |<--mc2_ext_dc (external charging DC)
        """

        self.bus = solph.Bus(label=f'{self.name}_bus')
        scenario.components.append(self.bus)

        self.inflow = solph.components.Converter(label=f'mc_{self.name}',
                                                 inputs={
                                                     self.parent.bus: solph.Flow(nominal_value=self.chg_pwr,
                                                                                 variable_costs=run.eps_cost)},
                                                 outputs={self.bus: solph.Flow(nominal_value=1,
                                                                               max=self.chg_pwr * self.parent.chg_eff)},
                                                 conversion_factors={self.bus: self.parent.chg_eff})
        scenario.components.append(self.inflow)

        self.outflow_enable = True if self.parent.int_lvl in ['v2v', 'v2mg'] else False
        self.outflow = solph.components.Converter(label=f'{self.name}_mc',
                                                  inputs={self.bus: solph.Flow(nominal_value=self.outflow_enable * \
                                                                                             self.parent.dis_pwr,
                                                                               variable_costs=run.eps_cost)},
                                                  outputs={self.parent.bus: solph.Flow()},
                                                  conversion_factors={self.parent.bus: self.parent.dis_eff})
        scenario.components.append(self.outflow)

        self.snk = solph.components.Sink(label=f'{self.name}_snk',
                                         inputs={self.bus: solph.Flow(nominal_value=1)})
        # actual values are set later in update_input_components for each prediction horizon
        scenario.components.append(self.snk)

        if self.parent.opt:  # dispatch is optimized later --> commodity is modeled as storage and sink
            self.ess = solph.components.GenericStorage(label=f'{self.name}_ess',
                                                       inputs={self.bus: solph.Flow(
                                                           variable_costs=self.parent.opex_spec)},
                                                       outputs={self.bus: solph.Flow()},
                                                       loss_rate=0,
                                                       # TODO integrate self discharge (loss_rate is per timestep)
                                                       balanced=False,
                                                       initial_storage_level=self.ph_init_soc,
                                                       inflow_conversion_factor=1,
                                                       # efficiency already modeled in Converters
                                                       outflow_conversion_factor=1,
                                                       # efficiency already modeled in Converters
                                                       max_storage_level=1,
                                                       # ToDo: max storage level necessary? seems to come from ext_charging -> why?
                                                       investment=solph.Investment(
                                                           ep_costs=self.parent.epc))
        else:
            self.ess = solph.components.GenericStorage(label=f'{self.name}_ess',
                                                       inputs={self.bus: solph.Flow(
                                                           variable_costs=self.parent.opex_spec)},
                                                       outputs={self.bus: solph.Flow()},
                                                       loss_rate=0,
                                                       # TODO integrate self discharge (loss_rate is per timestep)
                                                       balanced=False,
                                                       initial_storage_level=self.ph_init_soc,
                                                       inflow_conversion_factor=1,
                                                       # efficiency already modeled in Converters
                                                       outflow_conversion_factor=1,
                                                       # efficiency already modeled in Converters
                                                       max_storage_level=1,
                                                       nominal_storage_capacity=self.size)
        scenario.components.append(self.ess)

        # always add charger -> reduce different paths of result calculations; no chargers -> power is set to 0 kW
        # add external AC charger as new energy source
        self.ext_ac = solph.components.Source(label=f'{self.name}_ext_ac',
                                              outputs={self.bus: solph.Flow(nominal_value=1,
                                                                            variable_costs=self.parent.opex_spec_ext_ac)}
                                              )
        scenario.components.append(self.ext_ac)

        # add external DC charger as new energy source
        self.ext_dc = solph.components.Source(label=f'{self.name}_ext_dc',
                                              outputs={self.bus: solph.Flow(nominal_value=1,
                                                                            variable_costs=self.parent.opex_spec_ext_dc)}
                                              )
        scenario.components.append(self.ext_dc)

        if self.parent.aging:
            self.aging_model = bat.BatteryPackModel(scenario, self)

    def calc_aging(self, run, scenario, horizon):
        self.aging_model.age(self, run, scenario, horizon)

    # noinspection DuplicatedCode
    def calc_results(self, scenario):

        # energy result calculation does not count towards delivered/produced energy (already done at the system level)
        self.e_sim_in = self.flow_in.sum() * scenario.timestep_hours  # flow values are powers --> conversion to Wh
        self.e_sim_out = self.flow_out.sum() * scenario.timestep_hours
        self.e_yrl_in = self.e_sim_in / scenario.sim_yr_rat
        self.e_yrl_out = self.e_sim_out / scenario.sim_yr_rat
        self.e_prj_in = self.e_yrl_in * scenario.prj_duration_yrs
        self.e_prj_out = self.e_yrl_out * scenario.prj_duration_yrs
        self.e_dis_in = eco.acc_discount(self.e_yrl_in, scenario.prj_duration_yrs, scenario.wacc)
        self.e_dis_out = eco.acc_discount(self.e_yrl_out, scenario.prj_duration_yrs, scenario.wacc)

        # energy results for external chargers
        self.e_ext_ac_sim = self.flow_ext_ac.sum() * scenario.timestep_hours
        self.e_ext_dc_sim = self.flow_ext_dc.sum() * scenario.timestep_hours
        self.e_ext_ac_yrl = self.e_ext_ac_sim / scenario.sim_yr_rat
        self.e_ext_dc_yrl = self.e_ext_dc_sim / scenario.sim_yr_rat
        self.e_ext_ac_prj = self.e_ext_ac_yrl * scenario.prj_duration_yrs
        self.e_ext_dc_prj = self.e_ext_dc_yrl * scenario.prj_duration_yrs
        self.e_ext_ac_dis = eco.acc_discount(self.e_ext_ac_yrl, scenario.prj_duration_yrs, scenario.wacc)
        self.e_ext_dc_dis = eco.acc_discount(self.e_ext_dc_yrl, scenario.prj_duration_yrs, scenario.wacc)

        self.flow = self.flow_in - self.flow_out  # for plotting

    def get_ch_results(self, horizon, scenario):

        if self.parent.aging:
            self.flow_bat_out_ch = horizon.results[(self.ess, self.bus)]['sequences']['flow'][horizon.ch_dti]
            self.flow_bat_in_ch = horizon.results[(self.bus, self.ess)]['sequences']['flow'][horizon.ch_dti]

        self.flow_out_ch = horizon.results[(self.bus, self.outflow)]['sequences']['flow'][horizon.ch_dti]
        self.flow_in_ch = horizon.results[(self.inflow, self.bus)]['sequences']['flow'][horizon.ch_dti]

        self.flow_in = pd.concat([self.flow_in if not self.flow_in.empty else None, self.flow_in_ch])
        self.flow_out = pd.concat([self.flow_out if not self.flow_out.empty else None, self.flow_out_ch])

        # Get results of external chargers
        self.flow_ext_ac_ch = horizon.results[(self.ext_ac, self.bus)]['sequences']['flow'][horizon.ch_dti]
        self.flow_ext_dc_ch = horizon.results[(self.ext_dc, self.bus)]['sequences']['flow'][horizon.ch_dti]

        self.flow_ext_ac = pd.concat([self.flow_ext_ac if not self.flow_ext_ac.empty else None, self.flow_ext_ac_ch])
        self.flow_ext_dc = pd.concat([self.flow_ext_dc if not self.flow_ext_dc.empty else None, self.flow_ext_dc_ch])

        # ToDo: Check whether shifting is necessary (doesn't seem to be the case; neither for uc nor cc)
        self.sc_ch = solph.views.node(
            horizon.results, f'{self.name}_ess')['sequences'][((f'{self.name}_ess', 'None'), 'storage_content')][
            horizon.ch_dti].shift(periods=1, freq=scenario.timestep)
        # self.sc_ch = solph.views.node(
        #     horizon.results, f'{self.name}_ess')['sequences'][((f'{self.name}_ess', 'None'), 'storage_content')]

        # shift is needed as sc/soc is stored for end of timestep following nameplate time by oemof
        # ToDo: check whether if condition is necessary
        if horizon.index == 0:
            sc_init_series = pd.Series(data=[self.init_soc * self.size], index=[scenario.starttime])
            self.sc_ch = pd.concat([sc_init_series, self.sc_ch])
        self.soc_ch = self.sc_ch / self.size

        self.soc = pd.concat([self.soc, self.soc_ch])  # tracking state of charge
        # no need to catch case of self.soc being empty as inital value is always set
        self.ph_init_soc = self.soc.iloc[-1]  # reset initial SOC for next prediction horizon

    def update_input_components(self):

        # set vehicle consumption data for sink
        self.snk.inputs[self.bus].fix = self.ph_data['consumption']

        # set initial storage levels for coming prediction horizon
        self.ess.initial_storage_level = self.ph_init_soc

        if self.apriori_data is not None:
            # define charging powers (as per uc power calculation)
            self.inflow.outputs[self.bus].fix = self.apriori_data['p_int_ac']
            self.ext_ac.outputs[self.bus].fix = self.apriori_data['p_ext_ac']
            self.ext_dc.outputs[self.bus].fix = self.apriori_data['p_ext_dc']
        else:
            # enable/disable Converters to mcx_bus depending on whether the commodity is at base
            self.inflow.inputs[self.parent.bus].max = self.ph_data['atbase'].astype(int)
            self.outflow.inputs[self.bus].max = self.ph_data['atbase'].astype(int)

            # define consumption data for sink (only enabled when detached from base)
            self.snk.inputs[self.bus].fix = self.ph_data['consumption']

            # limit and set initial storage level to min and max soc from aging
            self.ess.initial_storage_level = statistics.median([self.soc_min, self.ph_init_soc, self.soc_max])

            # Adjust min/max storage levels based on state of health for the upcoming prediction horizon
            # nominal_storage_capacity is retained for accurate state of charge tracking and cycle depth
            # relative to nominal capacity
            soc_min_clipped = self.ph_data['minsoc'].clip(lower=self.soc_min, upper=self.soc_max)
            self.ess.min_storage_level = soc_min_clipped
            self.ess.max_storage_level = pd.Series(data=self.soc_max, index=self.ph_data.index)

            # enable/disable ac and dc charging station dependent on input data
            self.ext_ac.outputs.data[self.bus].max = self.ph_data['atac'].astype(int) * self.parent.ext_ac_power
            self.ext_dc.outputs.data[self.bus].max = self.ph_data['atdc'].astype(int) * self.parent.ext_dc_power


class PVSource(InvestBlock):

    def __init__(self, name, scenario, run):

        super().__init__(name, scenario, run)

        self.ph_data = self.input_file_name = self.input_file_path = None  # placeholders, are filled later
        self.api_startyear = self.api_endyear = None
        self.data = self.meta = None

        self.get_timeseries_data(scenario, run)

        # Creation of static energy system components --------------------------------

        """
        x denotes the flow measurement point in results

        dc_bus              pv_bus
          |                   |
          |<--x-------pv_dc---|<--pv_src
          |                   |
                              |-->pv_exc
        """

        self.bus = solph.Bus(label=f'{self.name}_bus')
        scenario.components.append(self.bus)

        self.connected_bus = scenario.blocks['core'].dc_bus

        self.outflow = solph.components.Converter(label=f'{self.name}_dc',
                                                  inputs={self.bus: solph.Flow(variable_costs=run.eps_cost)},
                                                  #outputs={scenario.blocks['core'].dc_bus: solph.Flow(nominal_value=1,
                                                  #                                                    max=self.size *
                                                  #                                                        self.eff)},
                                                  outputs={self.connected_bus: solph.Flow()},
                                                  conversion_factors={self.connected_bus: self.eff})
        scenario.components.append(self.outflow)

        # input data from PVGIS is added in function "update_input_components"
        if self.opt:
            self.src = solph.components.Source(label=f'{self.name}_src',
                                               outputs={self.bus: solph.Flow(investment=solph.Investment(
                                                   ep_costs=self.epc),
                                                   variable_costs=self.opex_spec)})
        else:
            self.src = solph.components.Source(label=f'{self.name}_src',
                                               outputs={self.bus: solph.Flow(nominal_value=self.size,
                                                                             variable_costs=self.opex_spec)})
        scenario.components.append(self.src)

        self.exc = solph.components.Sink(label=f'{self.name}_exc',
                                         inputs={self.bus: solph.Flow()})
        scenario.components.append(self.exc)

    def calc_results(self, scenario):

        self.calc_energy_results_source(scenario)
        self.calc_eco_results(scenario)

    def calc_power_solcast(self):

        u0 = 26.9  # W/(˚C.m2) - cSi Free standing
        u1 = 6.2  # W.s/(˚C.m3) - cSi Free standing
        mod_temp = self.data['temp_air'] + (self.data['GtiFixedTilt'] / (u0 + (u1 * self.data['WindSpeed10m'])))

        # PVGIS temperature and irradiance coefficients for cSi panels as per Huld T., Friesen G., Skoczek A.,
        # Kenny R.P., Sample T., Field M., Dunlop E.D. A power-rating model for crystalline silicon PV modules
        # Solar Energy Materials & Solar Cells. 2011 95, 3359-3369.
        k1 = -0.017237
        k2 = -0.040465
        k3 = -0.004702
        k4 = 0.000149
        k5 = 0.000170
        k6 = 0.000005
        g = self.data['GtiFixedTilt'] / 1000
        t = mod_temp - 25
        lng = np.zeros_like(g)
        lng[g != 0] = np.log(g[g != 0])  # ln(g) ignoring zeros

        # Faiman, D. Assessing the outdoor operating temperature of photovoltaic modules.
        # Prog. Photovolt. Res. Appl.2008, 16, 307–315
        eff_rel = 1 + \
                  (k1 * lng) + \
                  (k2 * (lng ** 2)) + \
                  (k3 * t) + \
                  (k4 * t * lng) + \
                  (k5 * t * (lng ** 2)) + \
                  (k6 * (t ** 2))
        eff_rel = eff_rel.fillna(0)

        # calculate power of a 1kWp array, limited to 0 (negative values fail calculation)
        self.data['P'] = np.maximum(0, eff_rel * self.data['GtiFixedTilt'])

    def get_ch_results(self, horizon, scenario):

        self.flow_ch = horizon.results[(self.outflow, scenario.blocks['core'].dc_bus)]['sequences']['flow'][
            horizon.ch_dti]
        self.flow = pd.concat([self.flow if not self.flow.empty else None, self.flow_ch])

        self.get_ch_curtailment(horizon, scenario)

    def get_timeseries_data(self, scenario, run):

<<<<<<< HEAD
        if self.data_source.lower() == 'pvgis api':  # API input selected
            self.api_startyear = scenario.starttime.astimezone(pytz.utc).year
            self.api_endyear = scenario.sim_endtime.astimezone(pytz.utc).year
=======
        if self.data_source == 'pvgis api':  # API input selected
            self.api_startyear = scenario.starttime.tz_convert(pytz.utc).year
            self.api_endyear = scenario.sim_endtime.tz_convert(pytz.utc).year
>>>>>>> fc9802c6
            self.data, self.meta, _ = pvlib.iotools.get_pvgis_hourly(scenario.latitude,
                                                                     scenario.longitude,
                                                                     start=self.api_startyear,
                                                                     end=self.api_endyear,
                                                                     url='https://re.jrc.ec.europa.eu/api/v5_2/',
                                                                     raddatabase='PVGIS-SARAH2',
                                                                     components=False,
                                                                     outputformat='json',
                                                                     pvcalculation=True,
                                                                     peakpower=1,
                                                                     pvtechchoice='crystSi',
                                                                     mountingplace='free',
                                                                     loss=0,
                                                                     optimalangles=True,
                                                                     map_variables=True)

            # PVGIS gives time slots as XX:06h - round to full hour
            self.data.index = self.data.index.round('h')

        else:  # input from file instead of API
            self.input_file_path = os.path.join(run.input_data_path, 'pv', f'{self.filename}.csv')

            if self.data_source.lower() == 'pvgis file':  # data input from fixed PVGIS csv file
                self.data, self.meta, _ = pvlib.iotools.read_pvgis_hourly(self.input_file_path, map_variables=True)
                self.latitude = self.meta['latitude']
                self.longitude = self.meta['longitude']
                # PVGIS gives time slots as XX:06 - round to full hour
                self.data.index = self.data.index.round('h')
            elif self.data_source.lower() == 'solcast file':  # data input from fixed Solcast csv file
                # no lat/lon contained in solcast files
                # self.data = pd.read_csv(self.input_file_path,
                #                         parse_dates=True,
                #                         index_col='PeriodStart')
                self.data = pd.read_csv(self.input_file_path)
                self.data['PeriodStart'] = pd.to_datetime(self.data['PeriodStart'])
                self.data['PeriodEnd'] = pd.to_datetime(self.data['PeriodEnd'])
                self.data.set_index(pd.DatetimeIndex(self.data['PeriodStart']), inplace=True)
                self.data['wind_speed'] = self.data['WindSpeed10m']
                self.data.rename(columns={'AirTemp': 'temp_air'}, inplace=True)  # compatibility with aging model
                self.calc_power_solcast()
            else:
                run.logger.warning('No usable PV input type specified - exiting')
                exit()  # TODO exit scenario instead of entire execution

        # resample to timestep, fill NaN values with previous ones (or next ones, if not available)
        self.data = self.data.resample(scenario.timestep).mean().ffill().bfill()
        # convert to local time
        self.data.index = self.data.index.tz_convert(tz=scenario.timezone)
        # data is in W for a 1kWp PV array -> convert to specific power
        self.data['p_spec'] = self.data['P'] / 1e3

        self.data = self.data[['p_spec', 'wind_speed', 'temp_air']]  # only keep relevant columns

    def update_input_components(self, scenario):

        self.src.outputs[self.bus].fix = self.ph_data['p_spec']

        if self.apriori_data is not None:
            # Use power calculated in apriori_data for fixed output of block
            self.outflow.outputs[self.connected_bus].fix = self.apriori_data['p']


class StationaryEnergyStorage(InvestBlock):

    def __init__(self, name, scenario, run):

        super().__init__(name, scenario, run)

        self.ph_init_soc = self.init_soc

        self.apriori_data = None

        self.flow_in_ch = self.flow_out_ch = pd.Series(dtype='float64')  # result data
        self.flow_in = self.flow_out = pd.Series(dtype='float64')

        self.sc_ch = self.soc_ch = pd.Series(dtype='float64')  # result data
        self.soc = pd.Series(data=self.init_soc,
                             index=scenario.sim_dti[0:1],
                             dtype='float64')

        # add initial sc (and later soc) to the timeseries of the first horizon (otherwise not recorded)

        """
        x denotes the flow measurement point in results

        dc_bus
          |
          |<-x->ess
          |
        """

        self.connected_bus = scenario.blocks['core'].dc_bus

        if self.opt:
            self.ess = solph.components.GenericStorage(label='ess',
                                                       inputs={self.connected_bus: solph.Flow(
                                                           variable_costs=self.opex_spec)},
                                                       outputs={self.connected_bus: solph.Flow()},
                                                       loss_rate=0,
                                                       # TODO proper self discharge (loss_rate is per timestep)
                                                       balanced={'go': True, 'rh': False}[scenario.strategy],
                                                       initial_storage_level=self.ph_init_soc,
                                                       # ToDo: check if crate is used correctly
                                                       invest_relation_input_capacity=self.chg_crate,
                                                       invest_relation_output_capacity=self.dis_crate,
                                                       inflow_conversion_factor=self.chg_eff,
                                                       outflow_conversion_factor=self.dis_eff,
                                                       investment=solph.Investment(ep_costs=self.epc))
        else:
            self.ess = solph.components.GenericStorage(label='ess',
                                                       inputs={self.connected_bus: solph.Flow(
                                                           nominal_value=1,
                                                           max=self.size * self.chg_crate,
                                                           variable_costs=self.opex_spec)},
                                                       outputs={self.connected_bus: solph.Flow(
                                                           nominal_value=1,
                                                           max=self.size * self.dis_crate,
                                                       )},
                                                       loss_rate=0,
                                                       # TODO proper self discharge (loss_rate is per timestep)
                                                       # ToDo: add parameter for rulebased ESM
                                                       balanced=False,
                                                       # balanced={'go': True, 'rh': False}[scenario.strategy],
                                                       initial_storage_level=self.ph_init_soc,
                                                       inflow_conversion_factor=self.chg_eff,
                                                       outflow_conversion_factor=self.dis_eff,
                                                       nominal_storage_capacity=self.size)
        scenario.components.append(self.ess)

        if self.aging:
            self.aging_model = bat.BatteryPackModel(scenario, self)

    def calc_aging(self, run, scenario, horizon):
        self.aging_model.age(self, run, scenario, horizon)

    def calc_results(self, scenario):

        self.calc_energy_results_bidi(scenario)
        self.calc_eco_results(scenario)

    def get_ch_results(self, horizon, scenario):

        self.flow_out_ch = horizon.results[(self.ess, self.connected_bus)]['sequences']['flow'][
            horizon.ch_dti]
        self.flow_in_ch = horizon.results[(self.connected_bus, self.ess)]['sequences']['flow'][
            horizon.ch_dti]

        self.flow_in = pd.concat([self.flow_in if not self.flow_in.empty else None, self.flow_in_ch])
        self.flow_out = pd.concat([self.flow_out if not self.flow_out.empty else None, self.flow_out_ch])

        self.sc_ch = solph.views.node(horizon.results, self.name)['sequences'][
            ((self.name, 'None'), 'storage_content')][horizon.ch_dti].shift(periods=1, freq=scenario.timestep)
        # shift is needed as sc/soc is stored for end of timestep
        # ToDo: check whether if condition is needed (MERGE)
        if horizon.index == 0:
            sc_init_series = pd.Series(data=[self.init_soc * self.size], index=[scenario.starttime])
            self.sc_ch = pd.concat([sc_init_series, self.sc_ch])

        self.soc_ch = self.sc_ch / self.size

        self.soc = pd.concat([self.soc, self.soc_ch])  # tracking state of charge
        self.ph_init_soc = self.soc.iloc[-1]  # reset initial SOC for next prediction horizon

    def update_input_components(self, scenario):

        self.ess.initial_storage_level = self.ph_init_soc

        if self.apriori_data is not None:
            self.ess.inputs[self.connected_bus].fix = self.apriori_data['p'].clip(upper=0) * (-1)
            self.ess.outputs[self.connected_bus].fix = self.apriori_data['p'].clip(lower=0)


class SystemCore(InvestBlock):

    def __init__(self, name, scenario, run):

        super().__init__(name, scenario, run)

        if not self.opt:
            self.size = self.acdc_size + self.dcac_size

        self.flow_acdc_ch = self.flow_dcac_ch = pd.Series(dtype='float64')  # result data
        self.flow_acdc = self.flow_dcac = pd.Series(dtype='float64')

        """
        x denotes the flow measurement point in results
        
        dc_bus              ac_bus
          |                   |
          |-x-dc_ac---------->|
          |                   |
          |<----------ac_dc-x-|
        """

        self.ac_bus = solph.Bus(label='ac_bus')
        scenario.components.append(self.ac_bus)

        self.dc_bus = solph.Bus(label='dc_bus')
        scenario.components.append(self.dc_bus)

        if self.acdc_size == 'opt':
            self.ac_dc = solph.components.Converter(label='ac_dc',
                                                    inputs={self.ac_bus: solph.Flow(investment=solph.Investment(
                                                        ep_costs=self.epc),
                                                        variable_costs=self.opex_spec)},
                                                    outputs={self.dc_bus: solph.Flow()},
                                                    conversion_factors={self.dc_bus: self.acdc_eff})

        else:
            self.ac_dc = solph.components.Converter(label='ac_dc',
                                                    inputs={self.ac_bus: solph.Flow(variable_costs=run.eps_cost,
                                                                                    nominal_value=1,
                                                                                    max=self.acdc_size)},
                                                    outputs={self.dc_bus: solph.Flow()},
                                                    conversion_factors={self.dc_bus: self.acdc_eff})

        if self.dcac_size == 'opt':
            self.dc_ac = solph.components.Converter(label='dc_ac',
                                                    inputs={self.dc_bus: solph.Flow(investment=solph.Investment(
                                                        ep_costs=self.epc),
                                                        variable_costs=self.opex_spec)},
                                                    outputs={self.ac_bus: solph.Flow()},
                                                    conversion_factors={self.ac_bus: self.dcac_eff})
        else:
            self.dc_ac = solph.components.Converter(label='dc_ac',
                                                    inputs={self.dc_bus: solph.Flow(variable_costs=run.eps_cost,
                                                                                    nominal_value=1,
                                                                                    max=self.dcac_size)},
                                                    outputs={self.ac_bus: solph.Flow()},
                                                    conversion_factors={self.ac_bus: self.dcac_eff})

        scenario.components.append(self.ac_dc)
        scenario.components.append(self.dc_ac)

        if self.opt and self.equal:
            # add a tuple of tuples to the list of equal variables of the scenario
            scenario.equal_variables.append({'var1': {'in': self.dc_bus, 'out': self.dc_ac},
                                             'var2': {'in': self.ac_bus, 'out': self.ac_dc},
                                             'factor': 1})

    def calc_results(self, scenario):

        # energy result calculation is different from any other block as there is no in/out definition of flow
        self.e_sim_dcac = self.flow_dcac.sum() * scenario.timestep_hours  # flow values are powers --> conversion to Wh
        self.e_sim_acdc = self.flow_acdc.sum() * scenario.timestep_hours
        self.e_yrl_dcac = self.e_sim_dcac / scenario.sim_yr_rat
        self.e_yrl_acdc = self.e_sim_acdc / scenario.sim_yr_rat
        self.e_prj_dcac = self.e_yrl_dcac * scenario.prj_duration_yrs
        self.e_prj_acdc = self.e_yrl_acdc * scenario.prj_duration_yrs
        self.e_dis_dcac = eco.acc_discount(self.e_yrl_dcac, scenario.prj_duration_yrs, scenario.wacc)
        self.e_dis_acdc = eco.acc_discount(self.e_yrl_acdc, scenario.prj_duration_yrs, scenario.wacc)

        self.calc_eco_results(scenario)

    def get_ch_results(self, horizon, scenario):

        self.flow_acdc_ch = horizon.results[(scenario.blocks['core'].ac_bus, self.ac_dc)]['sequences']['flow'][
            horizon.ch_dti]
        self.flow_dcac_ch = horizon.results[(scenario.blocks['core'].dc_bus, self.dc_ac)]['sequences']['flow'][
            horizon.ch_dti]

        self.flow_acdc = pd.concat([self.flow_acdc if not self.flow_acdc.empty else None, self.flow_acdc_ch])
        self.flow_dcac = pd.concat([self.flow_dcac if not self.flow_dcac.empty else None, self.flow_dcac_ch])

    def update_input_components(self, *_):
        pass  # function needs to be callable


class VehicleCommoditySystem(CommoditySystem):
    """
    TODO explain necessity of distinction between Vehicle and BatteryCommoditySystems
    """

    def __init__(self, name, scenario, run):
        super().__init__(name, scenario, run)


class WindSource(InvestBlock):

    def __init__(self, name, scenario, run):

        super().__init__(name, scenario, run)

        if self.filename in scenario.blocks.keys():
            self.data = scenario.blocks[self.filename].data['wind_speed']
            # TODO integrate windpowerlib
        else:
            self.input_file_path = os.path.join(run.input_data_path, 'wind', self.filename + '.csv')
            self.data = read_input_csv(self.input_file_path, scenario)

        self.ph_data = None  # placeholder, is filled in "update_input_components"

        # Creation of static energy system components --------------------------------

        """
        x denotes the flow measurement point in results

        ac_bus             wind_bus
          |                   |
          |<--x-----wind_ac---|<--wind_src
          |                   |
                              |-->wind_exc
        """

        self.bus = solph.Bus(label=f'{self.name}_bus')
        scenario.components.append(self.bus)

        self.connected_bus = scenario.blocks['core'].ac_bus

        self.outflow = solph.components.Converter(label=f'{self.name}_ac',
                                                  inputs={self.bus: solph.Flow(variable_costs=run.eps_cost)},
                                                  #outputs={scenario.blocks['core'].ac_bus: solph.Flow(nominal_value=1,
                                                  #                                                    max=self.size *
                                                  #                                                        self.eff)},
                                                  outputs={self.connected_bus: solph.Flow()},
                                                  conversion_factors={self.connected_bus: self.eff})
        scenario.components.append(self.outflow)

        self.exc = solph.components.Sink(label=f'{self.name}_exc',
                                         inputs={self.bus: solph.Flow()})
        scenario.components.append(self.exc)

        # TODO make wind speed from PVGIS usable - then it's also time based and not just stepwise...

        if self.opt:
            self.src = solph.components.Source(label=f'{self.name}_src',
                                               outputs={self.bus: solph.Flow(investment=solph.Investment(
                                                   ep_costs=self.epc),
                                                   variable_costs=self.opex_spec)})
        else:
            self.src = solph.components.Source(label=f'{self.name}_src',
                                               outputs={self.bus: solph.Flow(nominal_value=self.size,
                                                                             variable_costs=self.opex_spec)})
        scenario.components.append(self.src)

    def calc_results(self, scenario):

        self.calc_energy_results_source(scenario)  # unidirectional block
        self.calc_eco_results(scenario)

    def get_ch_results(self, horizon, scenario):

        self.flow_ch = horizon.results[(self.outflow, self.connected_bus)]['sequences']['flow'][
            horizon.ch_dti]
        self.flow = pd.concat([self.flow if not self.flow.empty else None, self.flow_ch])

        self.get_ch_curtailment(horizon, scenario)

    def update_input_components(self, scenario):

        self.src.outputs[self.bus].fix = self.ph_data['power_spec']

        if self.apriori_data is not None:
            # Use power calculated in apriori_data for fixed output of block
            self.outflow.outputs[self.connected_bus].fix = self.apriori_data['p']<|MERGE_RESOLUTION|>--- conflicted
+++ resolved
@@ -1155,15 +1155,9 @@
 
     def get_timeseries_data(self, scenario, run):
 
-<<<<<<< HEAD
-        if self.data_source.lower() == 'pvgis api':  # API input selected
-            self.api_startyear = scenario.starttime.astimezone(pytz.utc).year
-            self.api_endyear = scenario.sim_endtime.astimezone(pytz.utc).year
-=======
         if self.data_source == 'pvgis api':  # API input selected
             self.api_startyear = scenario.starttime.tz_convert(pytz.utc).year
             self.api_endyear = scenario.sim_endtime.tz_convert(pytz.utc).year
->>>>>>> fc9802c6
             self.data, self.meta, _ = pvlib.iotools.get_pvgis_hourly(scenario.latitude,
                                                                      scenario.longitude,
                                                                      start=self.api_startyear,
