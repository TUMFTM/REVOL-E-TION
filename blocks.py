"""
blocks.py

--- Description ---
This script defines the energy system blocks for the REVOL-E-TION toolset.

For further information, see readme

--- Created by ---
Philipp Rosner

--- File Information ---
coding:     utf-8
license:    GPLv3
"""

###############################################################################
# Module imports
###############################################################################

import numpy as np
import oemof.solph as solph
import os
import pandas as pd
import pvlib
import pytz
import statistics

import battery as bat
import economics as eco


###############################################################################
# Functions
###############################################################################


def read_input_csv(input_file_path, scenario, multiheader=False):
    """
    Properly read in timezone-aware input csv files and form correct datetimeindex
    """
    if multiheader:
        df = pd.read_csv(input_file_path, header=[0, 1])
        df.sort_index(axis=1, sort_remaining=True, inplace=True)
        df = df.set_index(pd.to_datetime(df.loc[:, ('time', 'time')], utc=True)).drop(columns='time')
    else:
        df = pd.read_csv(input_file_path)
        df = df.set_index(pd.to_datetime(df['time'], utc=True)).drop(columns='time')

    # parser in to_csv does not create datetimeindex
    df = df.tz_convert(scenario.timezone)
    df = resample_to_timestep(df, scenario)
    return df


def resample_to_timestep(data: pd.DataFrame, scenario):
    """
    Resample the data to the timestep of the scenario, conserving the proper index end even in upsampling
    :param data: The input dataframe with DatetimeIndex
    :param scenario: The current scenario object
    :return: resampled dataframe
    """

    dti = data.index
    # Add one element to the dataframe to include the last timesteps
    dti_ext = dti.union(dti.shift(periods=1, freq=pd.infer_freq(dti))[-1:])
    data_ext = data.reindex(dti_ext).ffill()

    def resample_column(column):
        if data_ext[column].dtype == bool:
            return data_ext[column].resample(scenario.timestep).ffill().bfill()
        else:
            return data_ext[column].resample(scenario.timestep).mean().ffill().bfill()

    resampled_data = pd.DataFrame({col: resample_column(col) for col in data_ext.columns})[:-1]
    return resampled_data


###############################################################################
# Class definitions
###############################################################################


class InvestBlock:

    def __init__(self, name, scenario, run):

        self.name = name

        self.apriori_data = None  # placeholder, is filled in AprioriPowerScheduler if applicable

        self.parameters = scenario.parameters.loc[self.name]
        for key, value in self.parameters.items():
            setattr(self, key, value)  # this sets all the parameters defined in the json file

        # run load_opex() for all opex_spec related variables
        opex_vars = [var for var in vars(self) if 'opex_spec' in var]
        for var in opex_vars:
            self.load_opex(var, run.input_data_path, scenario, self.name)
        pass

        # TODO add "existing" block for grid connection

        if isinstance(self, SystemCore):
            self.size = None  # SystemCore has two sizes and is initialized in its own __init__
            if self.acdc_size == 'opt' or self.dcac_size == 'opt':
                self.opt = True
                if self.acdc_size == 'opt':
                    self.acdc_size = None
                if self.dcac_size == 'opt':
                    self.dcac_size = None
            else:
                self.opt = False

        # all non-SystemCore blocks that are to be optimzed
        elif self.size == 'opt':
            self.opt = True
            # size will now be set when getting results
            self.size = None

        # all non-SystemCore blocks that are not to be optimized
        elif isinstance(self.size, (float, int)):
            self.opt = False
            # size is given per commodity in scenario data
            if isinstance(self, CommoditySystem):
                self.size_pc = self.size  # pc = per commodity
                self.size = self.size * self.num

        else:
            run.logger.warning(f'Scenario {scenario.name}: \"{self.name}_size\" variable in scenario definition'
                               f' needs to be either a number or \"opt\" - exiting')
            exit()  # TODO exit scenario instead of entire execution

        if self.opt and scenario.strategy != 'go':
            run.logger.warning(f'Scenario {scenario.name}: {self.name} component size optimization not implemented'
                               f' for any other strategy than \"GO\" - exiting')
            exit()  # TODO exit scenario instead of entire execution

        # Calculate adjusted ce (including maintenance) of the component in $/W
        self.ace = eco.adj_ce(self.capex_spec, self.mntex_spec, self.ls, scenario.wacc)
        # Calculate equivalent present cost
        self.epc = eco.ann_recur(self.ace, self.ls, scenario.prj_duration_yrs, scenario.wacc, self.cdc)

        self.flow_ch = pd.Series(dtype='float64')  # empty dataframe for result concatenation
        self.flow = pd.Series(dtype='float64')  # empty dataframe for result concatenation

        '''For bidirectional blocks (CommoditySystem, SystemCore, and StationaryEnergyStorage instances, these
        denote the difference between the directions to give a total flow. For economic calculations however,
        we need the sum of both. This is initialized in every single class.'''

        self.e_sim = self.e_yrl = self.e_prj = self.e_dis = None  # empty placeholders for cumulative results
        self.capex_init = self.capex_prj = self.capex_dis = self.capex_ann = None
        self.mntex_sim = self.mntex_yrl = self.mntex_prj = self.mntex_dis = self.mntex_ann = None
        self.opex_sim = self.opex_yrl = self.opex_prj = self.opex_dis = self.opex_ann = None
        self.opex_sim_ext = self.opex_yrl_ext = self.opex_prj_ext = self.opex_dis_ext = self.opex_ann_ext = 0
        self.totex_sim = self.totex_prj = self.totex_dis = self.totex_ann = None

        if isinstance(self, (PVSource, WindSource)):
            self.e_pot = []
            self.e_pot_ch = None
            self.e_curt = []
            self.e_curt_ch = None
            self.curtailment = None

        scenario.blocks[self.name] = self

    def calc_eco_results(self, scenario):
        """
        Calculating cost values from parameters. Objective function results are not directly employed as these count
        e.g. capital expenses for each horizon and disregard economic projection to more than the sim timeframe.
        """

        ###########
        # Initial & recurring capital expenses
        ###########

        # for CommoditySystems, size is the sum of all commodity sizes
        # For SystemCore, size is the sum of both sizes
        # For GridConnection, size is the size of the larger flow
        self.capex_init = self.size * self.capex_spec
        self.capex_prj = eco.tce(self.capex_init,
                                 self.capex_init,  # TODO integrate cost decrease
                                 self.ls,
                                 scenario.prj_duration_yrs)
        self.capex_dis = eco.pce(self.capex_init,
                                 self.capex_init,  # TODO integrate cost decrease
                                 self.ls,
                                 scenario.prj_duration_yrs,
                                 scenario.wacc)
        self.capex_ann = eco.ann_recur(self.capex_init,
                                       self.ls,
                                       scenario.prj_duration_yrs,
                                       scenario.wacc,
                                       self.cdc)

        scenario.capex_init += self.capex_init
        scenario.capex_prj += self.capex_prj
        scenario.capex_dis += self.capex_dis
        scenario.capex_ann += self.capex_ann

        ###########
        # Time-based Maintenance Expenses
        ###########

        self.mntex_yrl = self.size * self.mntex_spec
        self.mntex_sim = self.mntex_yrl * scenario.sim_yr_rat
        self.mntex_prj = self.mntex_yrl * scenario.prj_duration_yrs
        self.mntex_dis = eco.acc_discount(self.mntex_yrl,
                                          scenario.prj_duration_yrs,
                                          scenario.wacc)
        self.mntex_ann = eco.ann_recur(self.mntex_yrl,
                                       1,  # lifespan of 1 yr -> mntex happening yearly
                                       scenario.prj_duration_yrs,
                                       scenario.wacc,
                                       1)  # no cost decrease in mntex

        scenario.mntex_yrl += self.mntex_yrl
        scenario.mntex_prj += self.mntex_prj
        scenario.mntex_dis += self.mntex_dis
        scenario.mntex_ann += self.mntex_ann

        ###########
        # Operational & thoughput-based maintenance expenses
        ###########

        if isinstance(self, SystemCore):
            self.opex_sim = (self.flow_acdc + self.flow_dcac) @ self.opex_spec * scenario.timestep_hours
        elif isinstance(self, StationaryEnergyStorage):
            self.opex_sim = self.flow_in @ self.opex_spec * scenario.timestep_hours
        elif isinstance(self, CommoditySystem):
            # ToDo: Convert to timeseries; Furthermore: Is this a good idea? Incentivates to burn energy sometimes
            self.opex_sys = self.e_sim_in * self.sys_chg_soe + self.e_sim_out * self.sys_dis_soe
            self.opex_commodities = 0
            self.opex_commodities_ext = 0
            for commodity in self.commodities.values():
                commodity.opex_sim = commodity.flow_in @ self.opex_spec * scenario.timestep_hours
                commodity.opex_sim_ext = commodity.flow_ext_ac @ self.opex_spec_ext_ac * scenario.timestep_hours + \
                                         commodity.flow_ext_dc @ self.opex_spec_ext_dc * scenario.timestep_hours
                self.opex_commodities += commodity.opex_sim
                self.opex_commodities_ext += commodity.opex_sim_ext
            self.opex_sim = self.opex_sys + self.opex_commodities
            self.opex_sim_ext = self.opex_commodities_ext
        elif isinstance(self, GridConnection):
            # @ is dot product (Skalarprodukt)
            self.opex_sim = self.flow_out @ self.opex_spec_g2mg * scenario.timestep_hours + \
                            self.flow_in @ self.opex_spec_mg2g * scenario.timestep_hours
        else:  # all unidirectional source & sink blocks
            self.opex_sim = self.flow @ self.opex_spec * scenario.timestep_hours

        self.opex_yrl = self.opex_sim / scenario.sim_yr_rat  # linear scaling i.c.o. longer or shorter than 1 year
        self.opex_prj = self.opex_yrl * scenario.prj_duration_yrs
        self.opex_dis = eco.acc_discount(self.opex_yrl,
                                         scenario.prj_duration_yrs,
                                         scenario.wacc)
        self.opex_ann = eco.ann_recur(self.opex_yrl,
                                      1,  # lifespan of 1 yr -> opex happening yearly
                                      scenario.prj_duration_yrs,
                                      scenario.wacc,
                                      1)  # no cost decrease in opex

        scenario.opex_sim += self.opex_sim
        scenario.opex_yrl += self.opex_yrl
        scenario.opex_prj += self.opex_prj
        scenario.opex_dis += self.opex_dis
        scenario.opex_ann += self.opex_ann

        # Cost calculation for external charging
        self.opex_yrl_ext = self.opex_sim_ext / scenario.sim_yr_rat  # linear scaling i.c.o. longer or shorter than 1 year
        self.opex_prj_ext = self.opex_yrl_ext * scenario.prj_duration_yrs
        self.opex_dis_ext = eco.acc_discount(self.opex_yrl_ext,
                                             scenario.prj_duration_yrs,
                                             scenario.wacc)
        self.opex_ann_ext = eco.ann_recur(self.opex_yrl_ext,
                                          1,  # lifespan of 1 yr -> opex happening yearly
                                          scenario.prj_duration_yrs,
                                          scenario.wacc,
                                          1)  # no cost decrease in opex

        scenario.opex_sim_ext += self.opex_sim_ext
        scenario.opex_yrl_ext += self.opex_yrl_ext
        scenario.opex_prj_ext += self.opex_prj_ext
        scenario.opex_dis_ext += self.opex_dis_ext
        scenario.opex_ann_ext += self.opex_ann_ext

        ###########
        # Total expenses
        ###########

        self.totex_sim = self.capex_init + self.mntex_sim + self.opex_sim
        self.totex_prj = self.capex_prj + self.mntex_prj + self.opex_prj
        self.totex_dis = self.capex_dis + self.mntex_dis + self.opex_dis
        self.totex_ann = self.capex_ann + self.mntex_ann + self.opex_ann

        scenario.totex_sim += self.totex_sim
        scenario.totex_prj += self.totex_prj
        scenario.totex_dis += self.totex_dis
        scenario.totex_ann += self.totex_ann

    def calc_energy_results_bidi(self, scenario):
        """
        Calculate the energy results for bidirectional blocks (CommoditySystems and StationaryEnergyStorages).
        SystemCore is handled differently as there is no in/out, rather acdc/dcac.
        """

        self.e_sim_in = self.flow_in.sum() * scenario.timestep_hours  # flow values are powers --> conversion to Wh
        self.e_sim_out = self.flow_out.sum() * scenario.timestep_hours
        self.e_yrl_in = self.e_sim_in / scenario.sim_yr_rat
        self.e_yrl_out = self.e_sim_out / scenario.sim_yr_rat
        self.e_prj_in = self.e_yrl_in * scenario.prj_duration_yrs
        self.e_prj_out = self.e_yrl_out * scenario.prj_duration_yrs
        self.e_dis_in = eco.acc_discount(self.e_yrl_in, scenario.prj_duration_yrs, scenario.wacc)
        self.e_dis_out = eco.acc_discount(self.e_yrl_out, scenario.prj_duration_yrs, scenario.wacc)

        self.flow = self.flow_in - self.flow_out  # for plotting

        if self.e_sim_in > self.e_sim_out:
            self.e_sim_del = self.e_sim_in - self.e_sim_out
            self.e_yrl_del = self.e_sim_del / scenario.sim_yr_rat
            self.e_prj_del = self.e_yrl_del * scenario.prj_duration_yrs
            self.e_dis_del = eco.acc_discount(self.e_yrl_del, scenario.prj_duration_yrs, scenario.wacc)

            scenario.e_sim_del += self.e_sim_del
            scenario.e_yrl_del += self.e_yrl_del
            scenario.e_prj_del += self.e_prj_del
            scenario.e_dis_del += self.e_dis_del

        else:  # storage was emptied
            self.e_sim_pro = self.e_sim_out - self.e_sim_in
            self.e_yrl_pro = self.e_sim_pro / scenario.sim_yr_rat
            self.e_prj_pro = self.e_yrl_pro * scenario.prj_duration_yrs
            self.e_dis_pro = eco.acc_discount(self.e_yrl_pro, scenario.prj_duration_yrs, scenario.wacc)

            scenario.e_sim_pro += self.e_sim_pro
            scenario.e_yrl_pro += self.e_yrl_pro
            scenario.e_prj_pro += self.e_prj_pro
            scenario.e_dis_pro += self.e_dis_pro

    def calc_energy_results_source_sink(self, scenario):
        # ToDo: Can this be also used for blocks that contain source or sink only? This would make the code more compact
        # ToDo: Alternative: use bidi function -> What are '_pro' and '_del' used for?
        self.e_sim_in = self.flow_in.sum() * scenario.timestep_hours  # flow values are powers --> conversion to Wh
        self.e_sim_out = self.flow_out.sum() * scenario.timestep_hours
        self.e_yrl_in = self.e_sim_in / scenario.sim_yr_rat
        self.e_yrl_out = self.e_sim_out / scenario.sim_yr_rat
        self.e_prj_in = self.e_yrl_in * scenario.prj_duration_yrs
        self.e_prj_out = self.e_yrl_out * scenario.prj_duration_yrs
        self.e_dis_in = eco.acc_discount(self.e_yrl_in, scenario.prj_duration_yrs, scenario.wacc)
        self.e_dis_out = eco.acc_discount(self.e_yrl_out, scenario.prj_duration_yrs, scenario.wacc)

        self.flow = self.flow_in - self.flow_out  # for plotting

        if any(~(self.flow_in == 0) & ~(self.flow_out == 0)):
            print("GridConnection: Simultanious in- and outflow detected!")

        scenario.e_sim_pro += self.e_sim_out
        scenario.e_sim_del += self.e_sim_in
        scenario.e_yrl_pro += self.e_yrl_out
        scenario.e_yrl_del += self.e_yrl_in
        scenario.e_prj_pro += self.e_prj_out
        scenario.e_prj_del += self.e_prj_in
        scenario.e_dis_pro += self.e_dis_out
        scenario.e_dis_del += self.e_dis_in

    def calc_energy_results_source(self, scenario):

        self.e_sim = self.flow.sum() * scenario.timestep_hours  # flow values are powers --> conversion to Wh
        self.e_yrl = self.e_sim / scenario.sim_yr_rat
        self.e_prj = self.e_yrl * scenario.prj_duration_yrs
        self.e_dis = eco.acc_discount(self.e_yrl, scenario.prj_duration_yrs, scenario.wacc)

        scenario.e_sim_pro += self.e_sim
        scenario.e_yrl_pro += self.e_yrl
        scenario.e_prj_pro += self.e_prj
        scenario.e_dis_pro += self.e_dis

    def calc_energy_results_sink(self, scenario):

        self.e_sim = self.flow.sum() * scenario.timestep_hours  # flow values are powers --> conversion to Wh
        self.e_yrl = self.e_sim / scenario.sim_yr_rat
        self.e_prj = self.e_yrl * scenario.prj_duration_yrs
        self.e_dis = eco.acc_discount(self.e_yrl, scenario.prj_duration_yrs, scenario.wacc)

        scenario.e_sim_del += self.e_sim
        scenario.e_yrl_del += self.e_yrl
        scenario.e_prj_del += self.e_prj
        scenario.e_dis_del += self.e_dis

    def get_ch_curtailment(self, horizon, scenario):

        self.e_pot_ch = (horizon.results[(self.src, self.bus)]['sequences']['flow'][horizon.ch_dti].sum()
                         * scenario.timestep_hours)
        self.e_curt_ch = (horizon.results[(self.bus, self.exc)]['sequences']['flow'][horizon.ch_dti].sum()
                          * scenario.timestep_hours)
        self.e_pot.append(self.e_pot_ch)
        self.e_curt.append(self.e_curt_ch)

    def get_opt_size(self, horizon, scenario):

        """
        Get back the optimal size from solver results. Can only be reached in GO strategy, as only there,
        size opt is feasible. Before, size variables to be optimized are none.
        :param horizon: recently optimized PredictionHorizon
        :return: none, saves self.size value
        """

        source_types = (PVSource, WindSource)  # all source types that have an internal bus
        simple_source_types = (ControllableSource)  # all source types that are directly connected to a SystemCore bus

        if isinstance(self, StationaryEnergyStorage):
            self.size = horizon.results[(self.ess, None)]['scalars']['invest']

        elif isinstance(self, source_types):
            self.size = horizon.results[(self.src, self.bus)]['scalars']['invest']

        elif isinstance(self, simple_source_types):
            self.size = horizon.results[(self.src, self.connected_bus)]['scalars']['invest']

        elif isinstance(self, CommoditySystem):
            for commodity in self.commodities.values():
                commodity.size = horizon.results[(commodity.ess, None)]['scalars']['invest']
                if self.aging:
                    commodity.aging_model.size = commodity.size
                    # Calculate number of cells as a float to correctly represent power split with nonreal cells
                    commodity.aging_model.n_cells = commodity.size / commodity.aging_model.e_cell
            self.size = sum([commodity.size for commodity in self.commodities.values()])

        elif isinstance(self, SystemCore):
            self.acdc_size = horizon.results[(self.ac_bus, self.ac_dc)]['scalars']['invest']
            self.dcac_size = horizon.results[(self.dc_bus, self.dc_ac)]['scalars']['invest']
            self.size = self.dcac_size + self.acdc_size

        elif isinstance(self, GridConnection):
            self.g2mg_size = horizon.results[(self.src, self.connected_bus)]['scalars']['invest']
            self.mg2g_size = horizon.results[(self.connected_bus, self.snk)]['scalars']['invest']
            self.size = max(self.g2mg_size, self.mg2g_size)

    def load_opex(self, var_name, input_data_path, scenario, block_name):
        # get opex variable
        opex = getattr(self, var_name)
        # In case of filename for operations cost read csv file
        if isinstance(opex, str):
            # Open csv file and use first column as index; also directly convert dates to DateTime objects
            opex = read_input_csv(os.path.join(input_data_path, block_name, f'{opex}.csv'), scenario)
            opex = opex[scenario.starttime:(scenario.sim_endtime - scenario.timestep_td)]
            # Convert data column of cost DataFrame into Series
            setattr(self, var_name, opex[opex.columns[0]])
        else:  # opex_spec is given as a scalar directly in scenario file
            # Use sequence of values for variable costs to unify computation of results
            setattr(self, var_name, pd.Series(opex, index=scenario.sim_dti))


class CommoditySystem(InvestBlock):

    def __init__(self, name, scenario, run):

        super().__init__(name, scenario, run)

        if self.filename == 'run_des':  # if commodity system shall use a predefined behavior file
            self.data = None
        else:  # use pregenerated file
            self.input_file_path = os.path.join(run.input_data_path, self.name, self.filename + '.csv')
            self.data = read_input_csv(self.input_file_path, scenario, multiheader=True)

            if (pd.infer_freq(self.data.index).lower()) != (scenario.timestep):
                run.logger.warning(f'Scenario {scenario.name}: \"{self.name}\" input data does not match timestep'
                                   f' - resampling is experimental')
                consumption_columns = list(filter(lambda x: 'consumption' in x[1], self.data.columns))
                bool_columns = self.data.columns.difference(consumption_columns)
                # mean ensures equal energy consumption after downsampling, ffill and bfill fill upsampled NaN values
                df = self.data[consumption_columns].resample(scenario.timestep).mean().ffill().bfill()
                df[bool_columns] = self.data[bool_columns].resample(scenario.timestep).ffill().bfill()
                self.data = df

        self.ph_data = None  # placeholder, is filled in "update_input_components"

        self.apriori_lvls = ['uc', 'fcfs', 'equal', 'soc']  # integration levels at which power consumption is determined a priori

        # Setting the converter cost of the main feed(back) converters of the system to either eps or the set values
        self.sys_chg_soe = run.eps_cost if self.sys_chg_soe == 0 else self.sys_chg_soe
        self.sys_dis_soe = run.eps_cost if self.sys_dis_soe == 0 else self.sys_dis_soe

        self.flow_in_ch = self.flow_out_ch = pd.Series(dtype='float64')  # result data
        self.flow_in = self.flow_out = pd.Series(dtype='float64')

        # Creation of static energy system components --------------------------------

        """
        x denotes the flow measurement point in results (?c denotes ac or dc, depending on the parameter 'system')

        ac/dc_bus            bus
          |<-x--------mc_xc---|---(MobileCommodity Instance)
          |                   |
          |-x-xc_mc---------->|---(MobileCommodity Instance)
                              |
                              |---(MobileCommodity Instance)
        """

        self.bus = solph.Bus(label=f'{self.name}_bus')
        scenario.components.append(self.bus)

<<<<<<< HEAD
        if self.system == 'ac':
            self.inflow = solph.components.Converter(label=f'xc_{self.name}',
                                                     inputs={scenario.blocks['core'].ac_bus: solph.Flow(
                                                         variable_costs=self.sys_chg_soe)},
                                                     outputs={self.bus: solph.Flow()},
                                                     conversion_factors={self.bus: 1})

            self.outflow = solph.components.Converter(label=f'{self.name}_xc',
                                                      inputs={self.bus: solph.Flow(
                                                          nominal_value={'uc': 0,
                                                                         'fcfs': 0,
                                                                         'equal': 0,
                                                                         'soc': 0,
                                                                         'cc': 0,
                                                                         'tc': 0,
                                                                         'v2v': 0,
                                                                         'v2mg': None}[self.int_lvl],
                                                          variable_costs=self.sys_dis_soe)},
                                                      outputs={scenario.blocks['core'].ac_bus: solph.Flow()},
                                                      conversion_factors={scenario.blocks['core'].ac_bus: 1})

        elif self.system == 'dc':
            self.inflow = solph.components.Converter(label=f'xc_{self.name}',
                                                     inputs={scenario.blocks['core'].dc_bus: solph.Flow(
                                                         variable_costs=self.sys_chg_soe)},
                                                     outputs={self.bus: solph.Flow()},
                                                     conversion_factors={self.bus: 1})

            self.outflow = solph.components.Converter(label=f'{self.name}_xc',
                                                      inputs={self.bus: solph.Flow(
                                                          nominal_value={'uc': 0,
                                                                         'fcfs': 0,
                                                                         'equal': 0,
                                                                         'soc': 0,
                                                                         'cc': 0,
                                                                         'tc': 0,
                                                                         'v2v': 0,
                                                                         'v2mg': None}[self.int_lvl],
                                                          variable_costs=self.sys_dis_soe)},
                                                      outputs={scenario.blocks['core'].dc_bus: solph.Flow()},
                                                      conversion_factors={scenario.blocks['core'].dc_bus: 1})
=======
        self.connected_bus = scenario.blocks['core'].ac_bus if self.system == 'ac' else scenario.blocks['core'].dc_bus

        self.inflow = solph.components.Converter(label=f'xc_{self.name}',
                                                 inputs={self.connected_bus: solph.Flow(
                                                     variable_costs=self.sys_chg_soe)},
                                                 outputs={self.bus: solph.Flow()},
                                                 conversion_factors={self.bus: 1})

        self.outflow = solph.components.Converter(label=f'{self.name}_xc',
                                                  inputs={self.bus: solph.Flow(
                                                      nominal_value={'uc': 0,
                                                                     'fcfs': 0,
                                                                     'equal': 0,
                                                                     'soc': 0,
                                                                     'cc': 0,
                                                                     'tc': 0,
                                                                     'v2v': 0,
                                                                     'v2mg': None}[self.int_lvl],
                                                      variable_costs=self.sys_dis_soe)},
                                                  outputs={self.connected_bus: solph.Flow()},
                                                  conversion_factors={self.connected_bus: 1})
>>>>>>> 4046d1e5

        scenario.components.append(self.inflow)
        scenario.components.append(self.outflow)

        # Generate individual commodity instances
        self.commodities = {f'{self.name}{str(i)}':
                                MobileCommodity(self.name + str(i), self, scenario, run) for i in range(self.num)}

        self.e_sim_ext = self.e_yrl_ext = self.e_prj_ext = self.e_dis_ext = 0  # results of external charging

    def calc_aging(self, scenario, horizon):
        for commodity in self.commodities.values():
            commodity.calc_aging(scenario, horizon)

    def calc_results(self, scenario):

        # Aggregate energy results for external charging for all MobileCommodities within the CommoditySystem
        for commodity in self.commodities.values():
            commodity.calc_results(scenario)
            scenario.e_sim_ext += (commodity.e_ext_ac_sim + commodity.e_ext_dc_sim)
            scenario.e_yrl_ext += (commodity.e_ext_ac_yrl + commodity.e_ext_dc_yrl)
            scenario.e_prj_ext += (commodity.e_ext_ac_prj + commodity.e_ext_dc_prj)
            scenario.e_dis_ext += (commodity.e_ext_ac_dis + commodity.e_ext_dc_dis)

        self.calc_energy_results_bidi(scenario)  # bidirectional block
        self.calc_eco_results(scenario)

    def get_ch_results(self, horizon, scenario):

        if self.system == 'ac':
            self.flow_out_ch = horizon.results[
                (self.outflow, scenario.blocks['core'].ac_bus)]['sequences']['flow'][horizon.ch_dti]
            self.flow_in_ch = horizon.results[
                (scenario.blocks['core'].ac_bus, self.inflow)]['sequences']['flow'][horizon.ch_dti]
        elif self.system == 'dc':
            self.flow_out_ch = horizon.results[
                (self.outflow, scenario.blocks['core'].dc_bus)]['sequences']['flow'][horizon.ch_dti]
            self.flow_in_ch = horizon.results[
                (scenario.blocks['core'].dc_bus, self.inflow)]['sequences']['flow'][horizon.ch_dti]

        self.flow_in = pd.concat([self.flow_in, self.flow_in_ch])
        self.flow_out = pd.concat([self.flow_out, self.flow_out_ch])

        for commodity in self.commodities.values():
            commodity.get_ch_results(horizon, scenario)

    def update_input_components(self, *_):
        for commodity in self.commodities.values():
            commodity.update_input_components()


class BatteryCommoditySystem(CommoditySystem):

    def __init__(self, name, scenario, run):
        super().__init__(name, scenario, run)


class ControllableSource(InvestBlock):

    def __init__(self, name, scenario, run):

        super().__init__(name, scenario, run)

        """
        x denotes the flow measurement point in results

        ac_bus
          |
          |<-x-gen
          |
        """

        self.connected_bus = scenario.blocks['core'].ac_bus

        if self.opt:
            self.src = solph.components.Source(label=f'{self.name}_src',
                                               outputs={self.connected_bus: solph.Flow(
                                                   investment=solph.Investment(ep_costs=self.epc),
                                                   variable_costs=self.opex_spec)}
                                               )
        else:
            self.src = solph.components.Source(label=f'{self.name}_src',
                                               outputs={self.connected_bus: solph.Flow(nominal_value=1,
                                                                             max=self.size,
                                                                             variable_costs=self.opex_spec)}
                                               )
        scenario.components.append(self.src)

    def calc_results(self, scenario):

        self.calc_energy_results_source(scenario)  # unidirectional block
        self.calc_eco_results(scenario)

    def get_ch_results(self, horizon, scenario):

        self.flow_ch = horizon.results[(self.src, self.connected_bus)]['sequences']['flow'][horizon.ch_dti]
        self.flow = pd.concat([self.flow if not self.flow.empty else None, self.flow_ch])

    def update_input_components(self, scenario):
        pass  # no sliced input data needed for controllable source, but function needs to be callable
        if self.apriori_data is not None:
            # Use power calculated in apriori_data for fixed output of block
            self.src.outputs[self.connected_bus].fix = self.apriori_data['p']


class GridConnection(InvestBlock):
    def __init__(self, name, scenario, run):

        super().__init__(name, scenario, run)

        """
        x denotes the flow measurement point in results

        ac_bus
          |
          |<-x-grid source
          |
          |-x->grid sink
          |
        """

        # flow direction is specified with respect to the component
        # -> flow_in: from MiniGrid into GridConnection component
        self.flow_in_ch = self.flow_out_ch = pd.Series(dtype='float64')  # result data
        self.flow_in = self.flow_out = pd.Series(dtype='float64')

        self.connected_bus = scenario.blocks['core'].ac_bus

        # ToDo: how to integrate sizing based on chosen integration level, currently NOT WORKING

        if self.opt:
            self.src = solph.components.Source(label=f'{self.name}_src',
                                               outputs={self.connected_bus: solph.Flow(
                                                   investment=solph.Investment(ep_costs=self.epc),
                                                   variable_costs=self.opex_spec_g2mg)}
                                               )
            self.snk = solph.components.Sink(label=f'{self.name}_snk',
                                             inputs={self.connected_bus: solph.Flow(
                                                 investment=solph.Investment(ep_costs=self.epc),
                                                 variable_costs=self.opex_spec_mg2g)}
                                             )
        else:
            self.src = solph.components.Source(label=f'{self.name}_src',
                                               outputs={self.connected_bus: solph.Flow(
                                                   nominal_value=1,
                                                   max=self.size,
                                                   variable_costs=self.opex_spec_g2mg)}
                                               )
            self.snk = solph.components.Sink(label=f'{self.name}_snk',
                                             inputs={self.connected_bus: solph.Flow(
                                                 nominal_value=1,
                                                 max={False: 0,
                                                      True: self.size}[self.mg2g],
                                                 variable_costs=self.opex_spec_mg2g)}
                                             )
        scenario.components.append(self.src)
        scenario.components.append(self.snk)

    def calc_results(self, scenario):

        self.calc_energy_results_source_sink(scenario)
        # self.calc_energy_results_bidi(scenario)  # bidirectional block
        self.calc_eco_results(scenario)

    def get_ch_results(self, horizon, scenario):

        self.flow_in_ch = horizon.results[(self.connected_bus, self.snk)]['sequences']['flow'][horizon.ch_dti]
        self.flow_out_ch = horizon.results[(self.src, self.connected_bus)]['sequences']['flow'][horizon.ch_dti]

        self.flow_in = pd.concat([self.flow_in if not self.flow_in.empty else None, self.flow_in_ch])
        self.flow_out = pd.concat([self.flow_out if not self.flow_out.empty else None, self.flow_out_ch])

    def update_input_components(self, scenario):
        pass  # no sliced input data needed for controllable source, but function needs to be callable
        if self.apriori_data is not None:
            # Use power calculated in apriori_data for fixed output of block
            self.src.outputs[self.connected_bus].fix = self.apriori_data['p'].clip(lower=0)
            self.snk.inputs[self.connected_bus].fix = self.apriori_data['p'].clip(upper=0) * -1


class FixedDemand:

    def __init__(self, name, scenario, run):
        self.name = name

        self.parameters = scenario.parameters.loc[self.name]
        for key, value in self.parameters.items():
            setattr(self, key, value)  # this sets all the parameters defined in the json file

        self.input_file_path = os.path.join(run.input_data_path, 'dem', f'{self.filename}.csv')
        self.data = read_input_csv(self.input_file_path, scenario)

        self.ph_data = None  # placeholder

        self.flow_ch = pd.Series(dtype='float64')  # empty dataframe for result concatenation
        self.flow = pd.Series(dtype='float64')  # empty dataframe for result concatenation

        self.e_sim = 0  # empty placeholder for cumulative results
        self.e_yrl = 0  # empty placeholder for cumulative results
        self.e_prj = 0  # empty placeholder for cumulative results
        self.e_dis = 0  # empty placeholder for cumulative results

        # Creation of static energy system components --------------------------------

        """
        x denotes the flow measurement point in results

        ac_bus
          |
          |-x->dem_snk
          |
        """

        self.connected_bus = scenario.blocks['core'].ac_bus

        self.snk = solph.components.Sink(label='dem_snk',
                                         inputs={self.connected_bus: solph.Flow(nominal_value=1)})
        scenario.components.append(self.snk)

        scenario.blocks[self.name] = self

    def calc_results(self, scenario):
        # No super function as FixedDemand is not an InvestBlock child

        self.e_sim = self.flow.sum() * scenario.timestep_hours  # flow values are powers --> Wh
        self.e_yrl = self.e_sim / scenario.sim_yr_rat
        self.e_prj = self.e_yrl * scenario.prj_duration_yrs
        self.e_dis = eco.acc_discount(self.e_yrl, scenario.prj_duration_yrs, scenario.wacc)

        scenario.e_sim_del += self.e_sim
        scenario.e_yrl_del += self.e_yrl
        scenario.e_prj_del += self.e_prj
        scenario.e_dis_del += self.e_dis

    def get_ch_results(self, horizon, *_):
        self.flow_ch = horizon.results[(self.connected_bus, self.snk)]['sequences']['flow'][horizon.ch_dti]
        self.flow = pd.concat([self.flow if not self.flow.empty else None, self.flow_ch])

    def update_input_components(self, *_):
        # new ph data slice is created during initialization of the PredictionHorizon
        self.snk.inputs[self.connected_bus].fix = self.ph_data['power_w']


class MobileCommodity:

    def __init__(self, name, parent, scenario, run):

        self.name = name
        self.parent = parent
        self.size = None if self.parent.opt else self.parent.size / self.parent.num
        self.chg_pwr = self.parent.chg_pwr
        self.temp_battery = self.parent.temp_battery

        self.ext_ac = None  # prepare for external chargers
        self.ext_dc = None  # prepare for external chargers

        if self.parent.filename == 'run_des':
            self.data = None  # parent data does not exist yet, filtering is done later
        else:  # predetermined files
            self.data = self.parent.data.loc[:, (self.name, slice(None))].droplevel(0, axis=1)

            # add columns for external AC and DC charging to data if not existing
            # ToDo: find better position for using with FCFS, etc. already add columns when reading data?
            for col in ['atac', 'atdc']:
                if col not in self.data.columns:
                    self.data[col] = False

        self.apriori_data = None

        self.ph_data = None  # placeholder, is filled in update_input_components

        self.init_soc = self.parent.init_soc
        self.ph_init_soc = self.init_soc  # set first PH's initial state variables (only SOC)
        self.soc_max = 1
        self.soc_min = 0

        self.init_soh = 1
        self.soh = self.init_soh

        self.e_sim_in = self.e_yrl_in = self.e_prj_in = self.e_dis_in = None
        self.e_sim_out = self.e_yrl_out = self.e_prj_out = self.e_dis_out = None

        self.flow_in_ch = self.flow_out_ch = pd.Series(dtype='float64')  # result data
        self.flow_in = self.flow_out = pd.Series(dtype='float64')

        # prepare for energy results of external chargers
        self.e_ext_ac_sim = self.e_ext_ac_yrl = self.e_ext_ac_prj = self.e_ext_ac_dis = None
        self.e_ext_dc_sim = self.e_ext_dc_yrl = self.e_ext_dc_prj = self.e_ext_dc_dis = None

        self.flow_ext_ac_ch = self.flow_ext_dc_ch = pd.Series(dtype='float64')  # result data
        self.flow_ext_ac = self.flow_ext_dc = pd.Series(dtype='float64')

        self.sc_ch = self.soc_ch = pd.Series(dtype='float64')  # result data
        self.soc = pd.Series(data=self.init_soc,
                             index=scenario.sim_dti[0:1],
                             dtype='float64')

        # Creation of permanent energy system components --------------------------------

        """
         bus               mc1_bus
          |<---------mc1_mc-x-|<->mc1_ess
          |                   |
          |---mc_mc1-------x->|-->mc1_snk
          |                   |
          |                   |<--mc1_ext_ac (external charging AC)
          |                   |
          |                   |<--mc1_ext_dc (external charging DC)
          |
          |                 mc2_bus
          |<---------mc2_mc---|<->mc2_ess
          |                   |
          |---mc_mc2--------->|-->mc2_snk
          |                   |
          |                   |<--mc2_ext_ac (external charging AC)
          |                   |
          |                   |<--mc2_ext_dc (external charging DC)
        """

        self.bus = solph.Bus(label=f'{self.name}_bus')
        scenario.components.append(self.bus)

        self.inflow = solph.components.Converter(label=f'mc_{self.name}',
                                                 inputs={
                                                     self.parent.bus: solph.Flow(nominal_value=self.chg_pwr,
                                                                                 variable_costs=run.eps_cost)},
                                                 outputs={self.bus: solph.Flow(nominal_value=1,
                                                                               max=self.chg_pwr * self.parent.chg_eff)},
                                                 conversion_factors={self.bus: self.parent.chg_eff})
        scenario.components.append(self.inflow)

        self.outflow_enable = True if self.parent.int_lvl in ['v2v', 'v2mg'] else False
        self.outflow = solph.components.Converter(label=f'{self.name}_mc',
                                                  inputs={self.bus: solph.Flow(nominal_value=self.outflow_enable * \
                                                                                             self.parent.dis_pwr,
                                                                               variable_costs=run.eps_cost)},
                                                  outputs={self.parent.bus: solph.Flow()},
                                                  conversion_factors={self.parent.bus: self.parent.dis_eff})
        scenario.components.append(self.outflow)

        self.snk = solph.components.Sink(label=f'{self.name}_snk',
                                         inputs={self.bus: solph.Flow(nominal_value=1)})
        # actual values are set later in update_input_components for each prediction horizon
        scenario.components.append(self.snk)

        if self.parent.opt:  # dispatch is optimized later --> commodity is modeled as storage and sink
            self.ess = solph.components.GenericStorage(label=f'{self.name}_ess',
                                                       inputs={self.bus: solph.Flow(
                                                           variable_costs=self.parent.opex_spec)},
                                                       outputs={self.bus: solph.Flow()},
                                                       loss_rate=0,
                                                       # TODO integrate self discharge (loss_rate is per timestep)
                                                       balanced=False,
                                                       initial_storage_level=self.ph_init_soc,
                                                       inflow_conversion_factor=1,
                                                       # efficiency already modeled in Converters
                                                       outflow_conversion_factor=1,
                                                       # efficiency already modeled in Converters
                                                       max_storage_level=1,
                                                       # ToDo: max storage level necessary? seems to come from ext_charging -> why?
                                                       investment=solph.Investment(
                                                           ep_costs=self.parent.epc))
        else:
            self.ess = solph.components.GenericStorage(label=f'{self.name}_ess',
                                                       inputs={self.bus: solph.Flow(
                                                           variable_costs=self.parent.opex_spec)},
                                                       outputs={self.bus: solph.Flow()},
                                                       loss_rate=0,
                                                       # TODO integrate self discharge (loss_rate is per timestep)
                                                       balanced=False,
                                                       initial_storage_level=self.ph_init_soc,
                                                       inflow_conversion_factor=1,
                                                       # efficiency already modeled in Converters
                                                       outflow_conversion_factor=1,
                                                       # efficiency already modeled in Converters
                                                       max_storage_level=1,
                                                       nominal_storage_capacity=self.size)
        scenario.components.append(self.ess)

        # always add charger -> reduce different paths of result calculations; no chargers -> power is set to 0 kW
        # add external AC charger as new energy source
        self.ext_ac = solph.components.Source(label=f'{self.name}_ext_ac',
                                              outputs={self.bus: solph.Flow(nominal_value=1,
                                                                            variable_costs=self.parent.opex_spec_ext_ac)}
                                              )
        scenario.components.append(self.ext_ac)

        # add external DC charger as new energy source
        self.ext_dc = solph.components.Source(label=f'{self.name}_ext_dc',
                                              outputs={self.bus: solph.Flow(nominal_value=1,
                                                                            variable_costs=self.parent.opex_spec_ext_dc)}
                                              )
        scenario.components.append(self.ext_dc)

        if self.parent.aging:
            self.aging_model = bat.BatteryPackModel(scenario, self)

    def calc_aging(self, scenario, horizon):
        self.aging_model.age(self, scenario, horizon)

    # noinspection DuplicatedCode
    def calc_results(self, scenario):

        # energy result calculation does not count towards delivered/produced energy (already done at the system level)
        self.e_sim_in = self.flow_in.sum() * scenario.timestep_hours  # flow values are powers --> conversion to Wh
        self.e_sim_out = self.flow_out.sum() * scenario.timestep_hours
        self.e_yrl_in = self.e_sim_in / scenario.sim_yr_rat
        self.e_yrl_out = self.e_sim_out / scenario.sim_yr_rat
        self.e_prj_in = self.e_yrl_in * scenario.prj_duration_yrs
        self.e_prj_out = self.e_yrl_out * scenario.prj_duration_yrs
        self.e_dis_in = eco.acc_discount(self.e_yrl_in, scenario.prj_duration_yrs, scenario.wacc)
        self.e_dis_out = eco.acc_discount(self.e_yrl_out, scenario.prj_duration_yrs, scenario.wacc)

        # energy results for external chargers
        self.e_ext_ac_sim = self.flow_ext_ac.sum() * scenario.timestep_hours
        self.e_ext_dc_sim = self.flow_ext_dc.sum() * scenario.timestep_hours
        self.e_ext_ac_yrl = self.e_ext_ac_sim / scenario.sim_yr_rat
        self.e_ext_dc_yrl = self.e_ext_dc_sim / scenario.sim_yr_rat
        self.e_ext_ac_prj = self.e_ext_ac_yrl * scenario.prj_duration_yrs
        self.e_ext_dc_prj = self.e_ext_dc_yrl * scenario.prj_duration_yrs
        self.e_ext_ac_dis = eco.acc_discount(self.e_ext_ac_yrl, scenario.prj_duration_yrs, scenario.wacc)
        self.e_ext_dc_dis = eco.acc_discount(self.e_ext_dc_yrl, scenario.prj_duration_yrs, scenario.wacc)

        self.flow = self.flow_in - self.flow_out  # for plotting

    def get_ch_results(self, horizon, scenario):

        if self.parent.aging:
            self.flow_bat_out_ch = horizon.results[(self.ess, self.bus)]['sequences']['flow'][horizon.ch_dti]
            self.flow_bat_in_ch = horizon.results[(self.bus, self.ess)]['sequences']['flow'][horizon.ch_dti]

        self.flow_out_ch = horizon.results[(self.bus, self.outflow)]['sequences']['flow'][horizon.ch_dti]
        self.flow_in_ch = horizon.results[(self.inflow, self.bus)]['sequences']['flow'][horizon.ch_dti]

        self.flow_in = pd.concat([self.flow_in if not self.flow_in.empty else None, self.flow_in_ch])
        self.flow_out = pd.concat([self.flow_out if not self.flow_out.empty else None, self.flow_out_ch])

        # Get results of external chargers
        self.flow_ext_ac_ch = horizon.results[(self.ext_ac, self.bus)]['sequences']['flow'][horizon.ch_dti]
        self.flow_ext_dc_ch = horizon.results[(self.ext_dc, self.bus)]['sequences']['flow'][horizon.ch_dti]

        self.flow_ext_ac = pd.concat([self.flow_ext_ac if not self.flow_ext_ac.empty else None, self.flow_ext_ac_ch])
        self.flow_ext_dc = pd.concat([self.flow_ext_dc if not self.flow_ext_dc.empty else None, self.flow_ext_dc_ch])

        # ToDo: Check whether shifting is necessary (doesn't seem to be the case; neither for uc nor cc)
        self.sc_ch = solph.views.node(
            horizon.results, f'{self.name}_ess')['sequences'][((f'{self.name}_ess', 'None'), 'storage_content')][
            horizon.ch_dti].shift(periods=1, freq=scenario.timestep)
        # self.sc_ch = solph.views.node(
        #     horizon.results, f'{self.name}_ess')['sequences'][((f'{self.name}_ess', 'None'), 'storage_content')]

        # shift is needed as sc/soc is stored for end of timestep following nameplate time by oemof
        # ToDo: check whether if condition is necessary
        if horizon.index == 0:
            sc_init_series = pd.Series(data=[self.init_soc * self.size], index=[scenario.starttime])
            self.sc_ch = pd.concat([sc_init_series, self.sc_ch])
        self.soc_ch = self.sc_ch / self.size

        self.soc = pd.concat([self.soc, self.soc_ch])  # tracking state of charge
        # no need to catch case of self.soc being empty as inital value is always set
        self.ph_init_soc = self.soc.iloc[-1]  # reset initial SOC for next prediction horizon

    def update_input_components(self):

        # set vehicle consumption data for sink
        self.snk.inputs[self.bus].fix = self.ph_data['consumption']

        # set initial storage levels for coming prediction horizon
        self.ess.initial_storage_level = self.ph_init_soc

        if self.apriori_data is not None:
            # define charging powers (as per uc power calculation)
            self.inflow.outputs[self.bus].fix = self.apriori_data['p_int_ac']
            self.ext_ac.outputs[self.bus].fix = self.apriori_data['p_ext_ac']
            self.ext_dc.outputs[self.bus].fix = self.apriori_data['p_ext_dc']
        else:
            # enable/disable Converters to mcx_bus depending on whether the commodity is at base
            self.inflow.inputs[self.parent.bus].max = self.ph_data['atbase'].astype(int)
            self.outflow.inputs[self.bus].max = self.ph_data['atbase'].astype(int)

            # define consumption data for sink (only enabled when detached from base)
            self.snk.inputs[self.bus].fix = self.ph_data['consumption']

            # limit and set initial storage level to min and max soc from aging
            self.ess.initial_storage_level = statistics.median([self.soc_min, self.ph_init_soc, self.soc_max])

            # Adjust min/max storage levels based on state of health for the upcoming prediction horizon
            # nominal_storage_capacity is retained for accurate state of charge tracking and cycle depth
            # relative to nominal capacity
            soc_min_clipped = self.ph_data['minsoc'].clip(lower=self.soc_min, upper=self.soc_max)
            self.ess.min_storage_level = soc_min_clipped
            self.ess.max_storage_level = pd.Series(data=self.soc_max, index=self.ph_data.index)

            # enable/disable ac and dc charging station dependent on input data
            self.ext_ac.outputs.data[self.bus].max = self.ph_data['atac'].astype(int) * self.parent.ext_ac_power
            self.ext_dc.outputs.data[self.bus].max = self.ph_data['atdc'].astype(int) * self.parent.ext_dc_power


class PVSource(InvestBlock):

    def __init__(self, name, scenario, run):

        super().__init__(name, scenario, run)

        self.ph_data = self.input_file_name = self.input_file_path = None  # placeholders, are filled later
        self.api_startyear = self.api_endyear = None
        self.data = self.meta = None

        self.get_timeseries_data(scenario, run)

        # Creation of static energy system components --------------------------------

        """
        x denotes the flow measurement point in results

        dc_bus              pv_bus
          |                   |
          |<--x-------pv_dc---|<--pv_src
          |                   |
                              |-->pv_exc
        """

        self.bus = solph.Bus(label=f'{self.name}_bus')
        scenario.components.append(self.bus)

        self.connected_bus = scenario.blocks['core'].dc_bus

        self.outflow = solph.components.Converter(label=f'{self.name}_dc',
                                                  inputs={self.bus: solph.Flow(variable_costs=run.eps_cost)},
                                                  #outputs={scenario.blocks['core'].dc_bus: solph.Flow(nominal_value=1,
                                                  #                                                    max=self.size *
                                                  #                                                        self.eff)},
                                                  outputs={self.connected_bus: solph.Flow(nominal_value=1)},
                                                  conversion_factors={self.connected_bus: self.eff})
        scenario.components.append(self.outflow)

        # input data from PVGIS is added in function "update_input_components"
        if self.opt:
            self.src = solph.components.Source(label=f'{self.name}_src',
                                               outputs={self.bus: solph.Flow(investment=solph.Investment(
                                                   ep_costs=self.epc),
                                                   variable_costs=self.opex_spec)})
        else:
            self.src = solph.components.Source(label=f'{self.name}_src',
                                               outputs={self.bus: solph.Flow(nominal_value=self.size,
                                                                             variable_costs=self.opex_spec)})
        scenario.components.append(self.src)

        self.exc = solph.components.Sink(label=f'{self.name}_exc',
                                         inputs={self.bus: solph.Flow()})
        scenario.components.append(self.exc)

    def calc_results(self, scenario):

        self.calc_energy_results_source(scenario)
        self.calc_eco_results(scenario)

    def calc_power_solcast(self):

        u0 = 26.9  # W/(˚C.m2) - cSi Free standing
        u1 = 6.2  # W.s/(˚C.m3) - cSi Free standing
        mod_temp = self.data['temp_air'] + (self.data['GtiFixedTilt'] / (u0 + (u1 * self.data['WindSpeed10m'])))

        # PVGIS temperature and irradiance coefficients for cSi panels as per Huld T., Friesen G., Skoczek A.,
        # Kenny R.P., Sample T., Field M., Dunlop E.D. A power-rating model for crystalline silicon PV modules
        # Solar Energy Materials & Solar Cells. 2011 95, 3359-3369.
        k1 = -0.017237
        k2 = -0.040465
        k3 = -0.004702
        k4 = 0.000149
        k5 = 0.000170
        k6 = 0.000005
        g = self.data['GtiFixedTilt'] / 1000
        t = mod_temp - 25
        lng = np.zeros_like(g)
        lng[g != 0] = np.log(g[g != 0])  # ln(g) ignoring zeros

        # Faiman, D. Assessing the outdoor operating temperature of photovoltaic modules.
        # Prog. Photovolt. Res. Appl.2008, 16, 307–315
        eff_rel = 1 + \
                  (k1 * lng) + \
                  (k2 * (lng ** 2)) + \
                  (k3 * t) + \
                  (k4 * t * lng) + \
                  (k5 * t * (lng ** 2)) + \
                  (k6 * (t ** 2))
        eff_rel = eff_rel.fillna(0)

        # calculate power of a 1kWp array, limited to 0 (negative values fail calculation)
        self.data['P'] = np.maximum(0, eff_rel * self.data['GtiFixedTilt'])

    def get_ch_results(self, horizon, scenario):

        self.flow_ch = horizon.results[(self.outflow, scenario.blocks['core'].dc_bus)]['sequences']['flow'][
            horizon.ch_dti]
        self.flow = pd.concat([self.flow if not self.flow.empty else None, self.flow_ch])

        self.get_ch_curtailment(horizon, scenario)

    def get_timeseries_data(self, scenario, run):

        if self.data_source.lower() == 'pvgis api':  # API input selected
            self.api_startyear = scenario.starttime.astimezone(pytz.utc).year
            self.api_endyear = scenario.sim_endtime.astimezone(pytz.utc).year
            self.data, self.meta, _ = pvlib.iotools.get_pvgis_hourly(scenario.latitude,
                                                                     scenario.longitude,
                                                                     start=self.api_startyear,
                                                                     end=self.api_endyear,
                                                                     url='https://re.jrc.ec.europa.eu/api/v5_2/',
                                                                     raddatabase='PVGIS-SARAH2',
                                                                     components=False,
                                                                     outputformat='json',
                                                                     pvcalculation=True,
                                                                     peakpower=1,
                                                                     pvtechchoice='crystSi',
                                                                     mountingplace='free',
                                                                     loss=0,
                                                                     optimalangles=True,
                                                                     map_variables=True)

            # PVGIS gives time slots as XX:06h - round to full hour
            self.data.index = self.data.index.round('h')

        else:  # input from file instead of API
            self.input_file_path = os.path.join(run.input_data_path, 'pv', f'{self.filename}.csv')

            if self.data_source.lower() == 'pvgis file':  # data input from fixed PVGIS csv file
                self.data, self.meta, _ = pvlib.iotools.read_pvgis_hourly(self.input_file_path, map_variables=True)
                self.latitude = self.meta['latitude']
                self.longitude = self.meta['longitude']
                # PVGIS gives time slots as XX:06 - round to full hour
                self.data.index = self.data.index.round('h')
            elif self.data_source.lower() == 'solcast file':  # data input from fixed Solcast csv file
                # no lat/lon contained in solcast files
                # self.data = pd.read_csv(self.input_file_path,
                #                         parse_dates=True,
                #                         index_col='PeriodStart')
                self.data = pd.read_csv(self.input_file_path)
                self.data['PeriodStart'] = pd.to_datetime(self.data['PeriodStart'])
                self.data['PeriodEnd'] = pd.to_datetime(self.data['PeriodEnd'])
                self.data.set_index(pd.DatetimeIndex(self.data['PeriodStart']), inplace=True)
                self.data['wind_speed'] = self.data['WindSpeed10m']
                self.data.rename(columns={'AirTemp': 'temp_air'}, inplace=True)  # compatibility with aging model
                self.calc_power_solcast()
            else:
                run.logger.warning('No usable PV input type specified - exiting')
                exit()  # TODO exit scenario instead of entire execution

        # resample to timestep, fill NaN values with previous ones (or next ones, if not available)
        self.data = self.data.resample(scenario.timestep).mean().ffill().bfill()
        # convert to local time
        self.data.index = self.data.index.tz_convert(tz=scenario.timezone)
        # data is in W for a 1kWp PV array -> convert to specific power
        self.data['p_spec'] = self.data['P'] / 1e3

        self.data = self.data[['p_spec', 'wind_speed', 'temp_air']]  # only keep relevant columns

    def update_input_components(self, scenario):

        self.src.outputs[self.bus].fix = self.ph_data['p_spec']

        if self.apriori_data is not None:
            # Use power calculated in apriori_data for fixed output of block
            self.outflow.outputs[self.connected_bus].fix = self.apriori_data['p']


class StationaryEnergyStorage(InvestBlock):

    def __init__(self, name, scenario, run):

        super().__init__(name, scenario, run)

        self.ph_init_soc = self.init_soc

        self.apriori_data = None

        self.flow_in_ch = self.flow_out_ch = pd.Series(dtype='float64')  # result data
        self.flow_in = self.flow_out = pd.Series(dtype='float64')

        self.sc_ch = self.soc_ch = pd.Series(dtype='float64')  # result data
        self.soc = pd.Series(data=self.init_soc,
                             index=scenario.sim_dti[0:1],
                             dtype='float64')

        # add initial sc (and later soc) to the timeseries of the first horizon (otherwise not recorded)

        """
        x denotes the flow measurement point in results

        dc_bus
          |
          |<-x->ess
          |
        """

        self.connected_bus = scenario.blocks['core'].dc_bus

        if self.opt:
            self.ess = solph.components.GenericStorage(label='ess',
                                                       inputs={self.connected_bus: solph.Flow(
                                                           variable_costs=self.opex_spec)},
                                                       outputs={self.connected_bus: solph.Flow()},
                                                       loss_rate=0,
                                                       # TODO proper self discharge (loss_rate is per timestep)
                                                       balanced={'go': True, 'rh': False}[scenario.strategy],
                                                       initial_storage_level=self.ph_init_soc,
                                                       # ToDo: check if crate is used correctly
                                                       invest_relation_input_capacity=self.chg_crate,
                                                       invest_relation_output_capacity=self.dis_crate,
                                                       inflow_conversion_factor=self.chg_eff,
                                                       outflow_conversion_factor=self.dis_eff,
                                                       investment=solph.Investment(ep_costs=self.epc))
        else:
            self.ess = solph.components.GenericStorage(label='ess',
                                                       inputs={self.connected_bus: solph.Flow(
                                                           nominal_value=1,
                                                           max=self.size * self.chg_crate,
                                                           variable_costs=self.opex_spec)},
                                                       outputs={self.connected_bus: solph.Flow(
                                                           nominal_value=1,
                                                           max=self.size * self.dis_crate,
                                                       )},
                                                       loss_rate=0,
                                                       # TODO proper self discharge (loss_rate is per timestep)
                                                       # ToDo: add parameter for rulebased ESM
                                                       balanced=False,
                                                       # balanced={'go': True, 'rh': False}[scenario.strategy],
                                                       initial_storage_level=self.ph_init_soc,
                                                       inflow_conversion_factor=self.chg_eff,
                                                       outflow_conversion_factor=self.dis_eff,
                                                       nominal_storage_capacity=self.size)
        scenario.components.append(self.ess)

        if self.aging:
            self.aging_model = bat.BatteryPackModel(scenario, self)

    def calc_aging(self, scenario, horizon):
        self.aging_model.age(self, scenario, horizon)

    def calc_results(self, scenario):

        self.calc_energy_results_bidi(scenario)
        self.calc_eco_results(scenario)

    def get_ch_results(self, horizon, scenario):

        self.flow_out_ch = horizon.results[(self.ess, self.connected_bus)]['sequences']['flow'][
            horizon.ch_dti]
        self.flow_in_ch = horizon.results[(self.connected_bus, self.ess)]['sequences']['flow'][
            horizon.ch_dti]

        self.flow_in = pd.concat([self.flow_in if not self.flow_in.empty else None, self.flow_in_ch])
        self.flow_out = pd.concat([self.flow_out if not self.flow_out.empty else None, self.flow_out_ch])

        self.sc_ch = solph.views.node(horizon.results, self.name)['sequences'][
            ((self.name, 'None'), 'storage_content')][horizon.ch_dti].shift(periods=1, freq=scenario.timestep)
        # shift is needed as sc/soc is stored for end of timestep
        # ToDo: check whether if condition is needed (MERGE)
        if horizon.index == 0:
            sc_init_series = pd.Series(data=[self.init_soc * self.size], index=[scenario.starttime])
            self.sc_ch = pd.concat([sc_init_series, self.sc_ch])

        self.soc_ch = self.sc_ch / self.size

        self.soc = pd.concat([self.soc, self.soc_ch])  # tracking state of charge
        self.ph_init_soc = self.soc.iloc[-1]  # reset initial SOC for next prediction horizon

    def update_input_components(self, scenario):

        self.ess.initial_storage_level = self.ph_init_soc

        if self.apriori_data is not None:
            self.ess.inputs[self.connected_bus].fix = self.apriori_data['p'].clip(upper=0) * (-1)
            self.ess.outputs[self.connected_bus].fix = self.apriori_data['p'].clip(lower=0)


class SystemCore(InvestBlock):

    def __init__(self, name, scenario, run):

        super().__init__(name, scenario, run)

        if self.opt:
            self.acdc_size = None
            self.dcac_size = None
        else:
            self.size = self.acdc_size + self.dcac_size

        self.flow_acdc_ch = self.flow_dcac_ch = pd.Series(dtype='float64')  # result data
        self.flow_acdc = self.flow_dcac = pd.Series(dtype='float64')

        """
        x denotes the flow measurement point in results
        
        dc_bus              ac_bus
          |                   |
          |-x-dc_ac---------->|
          |                   |
          |<----------ac_dc-x-|
        """

        self.ac_bus = solph.Bus(label='ac_bus')
        scenario.components.append(self.ac_bus)

        self.dc_bus = solph.Bus(label='dc_bus')
        scenario.components.append(self.dc_bus)

        if self.opt:
            self.ac_dc = solph.components.Converter(label='ac_dc',
                                                    inputs={self.ac_bus: solph.Flow(investment=solph.Investment(
                                                        ep_costs=self.epc),
                                                        variable_costs=self.opex_spec)},
                                                    outputs={self.dc_bus: solph.Flow()},
                                                    conversion_factors={self.dc_bus: self.acdc_eff})

            self.dc_ac = solph.components.Converter(label='dc_ac',
                                                    inputs={self.dc_bus: solph.Flow(investment=solph.Investment(
                                                        ep_costs=self.epc),
                                                        variable_costs=self.opex_spec)},
                                                    outputs={self.ac_bus: solph.Flow()},
                                                    conversion_factors={self.ac_bus: self.dcac_eff})
        else:
            self.ac_dc = solph.components.Converter(label='ac_dc',
                                                    inputs={self.ac_bus: solph.Flow(variable_costs=run.eps_cost,
                                                                                    nominal_value=1,
                                                                                    max=self.acdc_size)},
                                                    outputs={self.dc_bus: solph.Flow()},
                                                    conversion_factors={self.dc_bus: self.acdc_eff})

            self.dc_ac = solph.components.Converter(label='dc_ac',
                                                    inputs={self.dc_bus: solph.Flow(variable_costs=run.eps_cost,
                                                                                    nominal_value=1,
                                                                                    max=self.dcac_size)},
                                                    outputs={self.ac_bus: solph.Flow()},
                                                    conversion_factors={self.ac_bus: self.dcac_eff})

        scenario.components.append(self.ac_dc)
        scenario.components.append(self.dc_ac)

    def calc_results(self, scenario):

        # energy result calculation is different from any other block as there is no in/out definition of flow
        self.e_sim_dcac = self.flow_dcac.sum() * scenario.timestep_hours  # flow values are powers --> conversion to Wh
        self.e_sim_acdc = self.flow_acdc.sum() * scenario.timestep_hours
        self.e_yrl_dcac = self.e_sim_dcac / scenario.sim_yr_rat
        self.e_yrl_acdc = self.e_sim_acdc / scenario.sim_yr_rat
        self.e_prj_dcac = self.e_yrl_dcac * scenario.prj_duration_yrs
        self.e_prj_acdc = self.e_yrl_acdc * scenario.prj_duration_yrs
        self.e_dis_dcac = eco.acc_discount(self.e_yrl_dcac, scenario.prj_duration_yrs, scenario.wacc)
        self.e_dis_acdc = eco.acc_discount(self.e_yrl_acdc, scenario.prj_duration_yrs, scenario.wacc)

        self.calc_eco_results(scenario)

    def get_ch_results(self, horizon, scenario):

        self.flow_acdc_ch = horizon.results[(scenario.blocks['core'].ac_bus, self.ac_dc)]['sequences']['flow'][
            horizon.ch_dti]
        self.flow_dcac_ch = horizon.results[(scenario.blocks['core'].dc_bus, self.dc_ac)]['sequences']['flow'][
            horizon.ch_dti]

        self.flow_acdc = pd.concat([self.flow_acdc if not self.flow_acdc.empty else None, self.flow_acdc_ch])
        self.flow_dcac = pd.concat([self.flow_dcac if not self.flow_dcac.empty else None, self.flow_dcac_ch])

    def update_input_components(self, *_):
        pass  # function needs to be callable


class VehicleCommoditySystem(CommoditySystem):
    """
    TODO explain necessity of distinction between Vehicle and BatteryCommoditySystems
    """

    def __init__(self, name, scenario, run):
        super().__init__(name, scenario, run)


class WindSource(InvestBlock):

    def __init__(self, name, scenario, run):

        super().__init__(name, scenario, run)

        if self.filename in scenario.blocks.keys():
            self.data = scenario.blocks[self.filename].data['wind_speed']
            # TODO integrate windpowerlib
        else:
            self.input_file_path = os.path.join(run.input_data_path, 'wind', self.filename + '.csv')
            self.data = read_input_csv(self.input_file_path, scenario)

        self.ph_data = None  # placeholder, is filled in "update_input_components"

        # Creation of static energy system components --------------------------------

        """
        x denotes the flow measurement point in results

        ac_bus             wind_bus
          |                   |
          |<--x-----wind_ac---|<--wind_src
          |                   |
                              |-->wind_exc
        """

        self.bus = solph.Bus(label=f'{self.name}_bus')
        scenario.components.append(self.bus)

        self.connected_bus = scenario.blocks['core'].ac_bus

        self.outflow = solph.components.Converter(label=f'{self.name}_ac',
                                                  inputs={self.bus: solph.Flow(variable_costs=run.eps_cost)},
                                                  #outputs={scenario.blocks['core'].ac_bus: solph.Flow(nominal_value=1,
                                                  #                                                    max=self.size *
                                                  #                                                        self.eff)},
                                                  outputs={self.connected_bus: solph.Flow(nominal_value=1)},
                                                  conversion_factors={self.connected_bus: self.eff})
        scenario.components.append(self.outflow)

        self.exc = solph.components.Sink(label=f'{self.name}_exc',
                                         inputs={self.bus: solph.Flow()})
        scenario.components.append(self.exc)

        # TODO make wind speed from PVGIS usable - then it's also time based and not just stepwise...

        if self.opt:
            self.src = solph.components.Source(label=f'{self.name}_src',
                                               outputs={self.bus: solph.Flow(investment=solph.Investment(
                                                   ep_costs=self.epc),
                                                   variable_costs=self.opex_spec)})
        else:
            self.src = solph.components.Source(label=f'{self.name}_src',
                                               outputs={self.bus: solph.Flow(nominal_value=self.size,
                                                                             variable_costs=self.opex_spec)})
        scenario.components.append(self.src)

    def calc_results(self, scenario):

        self.calc_energy_results_source(scenario)  # unidirectional block
        self.calc_eco_results(scenario)

    def get_ch_results(self, horizon, scenario):

        self.flow_ch = horizon.results[(self.outflow, self.connected_bus)]['sequences']['flow'][
            horizon.ch_dti]
        self.flow = pd.concat([self.flow if not self.flow.empty else None, self.flow_ch])

        self.get_ch_curtailment(horizon, scenario)

    def update_input_components(self, scenario):

        self.src.outputs[self.bus].fix = self.ph_data['power_spec']

        if self.apriori_data is not None:
            # Use power calculated in apriori_data for fixed output of block
            self.outflow.outputs[self.connected_bus].fix = self.apriori_data['p']<|MERGE_RESOLUTION|>--- conflicted
+++ resolved
@@ -498,49 +498,6 @@
         self.bus = solph.Bus(label=f'{self.name}_bus')
         scenario.components.append(self.bus)
 
-<<<<<<< HEAD
-        if self.system == 'ac':
-            self.inflow = solph.components.Converter(label=f'xc_{self.name}',
-                                                     inputs={scenario.blocks['core'].ac_bus: solph.Flow(
-                                                         variable_costs=self.sys_chg_soe)},
-                                                     outputs={self.bus: solph.Flow()},
-                                                     conversion_factors={self.bus: 1})
-
-            self.outflow = solph.components.Converter(label=f'{self.name}_xc',
-                                                      inputs={self.bus: solph.Flow(
-                                                          nominal_value={'uc': 0,
-                                                                         'fcfs': 0,
-                                                                         'equal': 0,
-                                                                         'soc': 0,
-                                                                         'cc': 0,
-                                                                         'tc': 0,
-                                                                         'v2v': 0,
-                                                                         'v2mg': None}[self.int_lvl],
-                                                          variable_costs=self.sys_dis_soe)},
-                                                      outputs={scenario.blocks['core'].ac_bus: solph.Flow()},
-                                                      conversion_factors={scenario.blocks['core'].ac_bus: 1})
-
-        elif self.system == 'dc':
-            self.inflow = solph.components.Converter(label=f'xc_{self.name}',
-                                                     inputs={scenario.blocks['core'].dc_bus: solph.Flow(
-                                                         variable_costs=self.sys_chg_soe)},
-                                                     outputs={self.bus: solph.Flow()},
-                                                     conversion_factors={self.bus: 1})
-
-            self.outflow = solph.components.Converter(label=f'{self.name}_xc',
-                                                      inputs={self.bus: solph.Flow(
-                                                          nominal_value={'uc': 0,
-                                                                         'fcfs': 0,
-                                                                         'equal': 0,
-                                                                         'soc': 0,
-                                                                         'cc': 0,
-                                                                         'tc': 0,
-                                                                         'v2v': 0,
-                                                                         'v2mg': None}[self.int_lvl],
-                                                          variable_costs=self.sys_dis_soe)},
-                                                      outputs={scenario.blocks['core'].dc_bus: solph.Flow()},
-                                                      conversion_factors={scenario.blocks['core'].dc_bus: 1})
-=======
         self.connected_bus = scenario.blocks['core'].ac_bus if self.system == 'ac' else scenario.blocks['core'].dc_bus
 
         self.inflow = solph.components.Converter(label=f'xc_{self.name}',
@@ -562,7 +519,6 @@
                                                       variable_costs=self.sys_dis_soe)},
                                                   outputs={self.connected_bus: solph.Flow()},
                                                   conversion_factors={self.connected_bus: 1})
->>>>>>> 4046d1e5
 
         scenario.components.append(self.inflow)
         scenario.components.append(self.outflow)
