"""
blocks.py

--- Description ---
This script defines the energy system blocks for the REVOL-E-TION toolset.

For further information, see readme

--- Created by ---
Philipp Rosner

--- File Information ---
coding:     utf-8
license:    GPLv3
"""

import ast
import numpy as np
import oemof.solph as solph
import os
import pandas as pd
import pandas.errors
import pvlib
import pytz
import statistics
import windpowerlib

import battery as bat
import economics as eco

import plotly.graph_objects as go


class Block:

    def __init__(self, name, scenario, run):
        self.name = name
        scenario.blocks[self.name] = self

        self.parameters = scenario.parameters.loc[self.name]
        for key, value in self.parameters.items():
            setattr(self, key, value)  # this sets all the parameters defined in the scenario file

        time_var_params = [var for var in vars(self) if ('opex_spec' in var) or ('crev_spec' in var)]
        for var in time_var_params:
            self.transform_scalar_var(var, scenario, run)

        # Empty result series
        self.flow = self.flow_ch = pd.Series(dtype='float64')
        self.flow_in_ch = self.flow_out_ch = self.flow_in = self.flow_out = pd.Series(dtype='float64')
        # flow direction is specified with respect to the block -> flow_in is from energy system into block

        # Empty result scalar variables
        self.e_sim = self.e_yrl = self.e_prj = self.e_dis = 0
        self.e_sim_in = self.e_yrl_in = self.e_prj_in = self.e_dis_in = 0
        self.e_sim_out = self.e_yrl_out = self.e_prj_out = self.e_dis_out = 0
        self.e_sim_del = self.e_yrl_del = self.e_prj_del = self.e_dis_del = 0
        self.e_sim_pro = self.e_yrl_pro = self.e_prj_pro = self.e_dis_pro = 0
        self.capex_init = self.capex_prj = self.capex_dis = self.capex_ann = 0
        self.mntex_sim = self.mntex_yrl = self.mntex_prj = self.mntex_dis = self.mntex_ann = 0
        self.opex_sim = self.opex_yrl = self.opex_prj = self.opex_dis = self.opex_ann = 0
        self.opex_sim_ext = self.opex_yrl_ext = self.opex_prj_ext = self.opex_dis_ext = self.opex_ann_ext = 0
        self.totex_sim = self.totex_prj = self.totex_dis = self.totex_ann = 0
        self.crev_sim = self.crev_yrl = self.crev_prj = self.crev_dis = 0

        self.cashflows = pd.DataFrame()

        self.apriori_data = None

    def accumulate_crev(self, scenario):
        """
        crev_sim is calculated beforehand for the individual blocks
        """

        self.crev_yrl = eco.scale_sim2year(self.crev_sim, scenario)
        self.crev_prj = eco.scale_year2prj(self.crev_yrl, scenario)
        self.crev_dis = eco.acc_discount(self.crev_yrl, scenario.prj_duration_yrs, scenario.wacc)

        scenario.crev_sim += self.crev_sim
        scenario.crev_yrl += self.crev_yrl
        scenario.crev_prj += self.crev_prj
        scenario.crev_dis += self.crev_dis

    def add_power_trace(self, scenario):
        legentry = self.get_legend_entry()
        scenario.figure.add_trace(go.Scatter(x=self.flow.index,
                                             y=self.flow,
                                             mode='lines',
                                             name=legentry,
                                             line=dict(width=2, dash=None)),
                                  secondary_y=False)

    def calc_cashflows(self, scenario):

        capex = pd.Series(dtype='float64', index=range(scenario.prj_duration_yrs), data=0)
        capex[0] = self.capex_init
        if hasattr(self, 'ls'):
            for year in eco.repllist(self.ls, scenario.prj_duration_yrs):
                capex[year] = self.capex_init * (self.cdc ** year)
        self.cashflows[f'capex_{self.name}'] = -1 * capex  # expenses are negative cashflows (outgoing)

        self.cashflows[f'mntex_{self.name}'] = -1 * self.mntex_yrl
        self.cashflows[f'opex_{self.name}'] = -1 * self.opex_yrl
        self.cashflows[f'crev_{self.name}'] = self.crev_yrl

        scenario.cashflows = pd.concat([scenario.cashflows, self.cashflows], axis=1)

    def calc_energy_bidi(self, scenario):
        """
        Calculate the energy results for bidirectional blocks (CommoditySystems and StationaryEnergyStorages).
        Bidirectional blocks can be either counted towards energy production or delivery, depending on their balance.
        """
        self.calc_energy_common(scenario)

        if self.e_sim_in > self.e_sim_out:
            self.e_sim_del = self.e_sim_in - self.e_sim_out
            self.e_yrl_del = eco.scale_sim2year(self.e_sim_del, scenario)
            self.e_prj_del = eco.scale_year2prj(self.e_yrl_del, scenario)
            self.e_dis_del = eco.acc_discount(self.e_yrl_del, scenario.prj_duration_yrs, scenario.wacc)

            scenario.e_sim_del += self.e_sim_del
            scenario.e_yrl_del += self.e_yrl_del
            scenario.e_prj_del += self.e_prj_del
            scenario.e_dis_del += self.e_dis_del

        else:  # storage was emptied
            self.e_sim_pro = self.e_sim_out - self.e_sim_in
            self.e_yrl_pro = eco.scale_sim2year(self.e_sim_pro, scenario)
            self.e_prj_pro = eco.scale_year2prj(self.e_yrl_pro, scenario)
            self.e_dis_pro = eco.acc_discount(self.e_yrl_pro, scenario.prj_duration_yrs, scenario.wacc)

            scenario.e_sim_pro += self.e_sim_pro
            scenario.e_yrl_pro += self.e_yrl_pro
            scenario.e_prj_pro += self.e_prj_pro
            scenario.e_dis_pro += self.e_dis_pro

    def calc_energy_source_sink(self, scenario):
        """
        Accumulating results for sources and sinks
        """
        self.calc_energy_common(scenario)

        scenario.e_sim_pro += self.e_sim_out
        scenario.e_sim_del += self.e_sim_in
        scenario.e_yrl_pro += self.e_yrl_out
        scenario.e_yrl_del += self.e_yrl_in
        scenario.e_prj_pro += self.e_prj_out
        scenario.e_prj_del += self.e_prj_in
        scenario.e_dis_pro += self.e_dis_out
        scenario.e_dis_del += self.e_dis_in

    def calc_energy_common(self, scenario):

        if any(~(self.flow_in == 0) & ~(self.flow_out == 0)):
            scenario.logger.warning(f'Block {self.name} - '
                                    f'simultaneous in- and outflow detected!')

        self.e_sim_in = self.flow_in.sum() * scenario.timestep_hours  # flow values are powers in W --> conversion to Wh
        self.e_sim_out = self.flow_out.sum() * scenario.timestep_hours
        self.e_yrl_in = eco.scale_sim2year(self.e_sim_in, scenario)
        self.e_yrl_out = eco.scale_sim2year(self.e_sim_out, scenario)
        self.e_prj_in = eco.scale_year2prj(self.e_yrl_in, scenario)
        self.e_prj_out = eco.scale_year2prj(self.e_yrl_out, scenario)
        self.e_dis_in = eco.acc_discount(self.e_yrl_in, scenario.prj_duration_yrs, scenario.wacc)
        self.e_dis_out = eco.acc_discount(self.e_yrl_out, scenario.prj_duration_yrs, scenario.wacc)

        if self.flow_in.empty:
            self.flow = self.flow_out
        elif self.flow_out.empty:
            self.flow = -1 * self.flow_in
        else:
            self.flow = self.flow_out - self.flow_in

    def calc_expenses(self, scenario):
        """
        dummy function for code structure simplification.
        Only InvestBlocks have expenses.
        """
        pass

    def calc_revenue(self, scenario):
        """
        dummy function for code structure simplification
        Actually only relevant for CommoditySystems and FixedDemands, where this is implemented separately
        """
        pass

    def get_legend_entry(self):
        """
        Standard legend entry for simple blocks using power as their size
        """
        return f'{self.name} power (max. {self.size / 1e3:.1f} kW)'

    def get_timeseries_results(self, scenario):
        """
        Collect timeseries results of the block in a scenario wide dataframe to be saved
        """
        block_ts_results = pd.DataFrame({f'{self.name}_flow_in': self.flow_in,
                                         f'{self.name}_flow_out': self.flow_out})
        scenario.result_timeseries = pd.concat([scenario.result_timeseries, block_ts_results], axis=1)

    def read_input_csv(self, path_input_file, scenario, multiheader=False):
        """
        Properly read in timezone-aware input csv files and form correct datetimeindex
        """
        if multiheader:
            df = pd.read_csv(path_input_file, header=[0, 1])
            df.sort_index(axis=1, sort_remaining=True, inplace=True)
            df = df.set_index(pd.to_datetime(df.loc[:, ('time', 'time')], utc=True)).drop(columns='time')
        else:
            df = pd.read_csv(path_input_file)
            df = df.set_index(pd.to_datetime(df['time'], utc=True)).drop(columns='time')

        # parser in to_csv does not create datetimeindex
        df = df.tz_convert(scenario.timezone)
        df = self.resample_to_timestep(df, scenario)
        return df

    def resample_to_timestep(self, data: pd.DataFrame, scenario):
        """
        Resample the data to the timestep of the scenario, conserving the proper index end even in upsampling
        :param data: The input dataframe with DatetimeIndex
        :param scenario: The current scenario object
        :return: resampled dataframe
        """

        dti = data.index
        # Add one element to the dataframe to include the last timesteps
        try:
            dti_ext = dti.union(dti.shift(periods=1, freq=pd.infer_freq(dti))[-1:])
        except pandas.errors.NullFrequencyError:
            dti_ext = dti.union(dti.shift(periods=1, freq=pd.Timedelta('15min'))[-1:])
            scenario.logger.warning(f'Block \"{self.name}\": Timestep of csv input data could not be inferred -'
                                    f'using 15 min default')

        data_ext = data.reindex(dti_ext).ffill()

        def resample_column(column):
            if data_ext[column].dtype == bool:
                return data_ext[column].resample(scenario.timestep).ffill().bfill()
            else:
                return data_ext[column].resample(scenario.timestep).mean().ffill().bfill()

        resampled_data = pd.DataFrame({col: resample_column(col) for col in data_ext.columns})[:-1]
        return resampled_data

    def transform_scalar_var(self, var_name, scenario, run):
        scenario_entry = getattr(self, var_name)
        # In case of filename for operations cost read csv file
        if isinstance(scenario_entry, str):
            # Open csv file and use first column as index; also directly convert dates to DateTime objects
            opex = self.read_input_csv(os.path.join(run.path_input_data, self.name, f'{scenario_entry}.csv'), scenario)
            opex = opex[scenario.starttime:(scenario.sim_endtime - scenario.timestep_td)]
            # Convert data column of cost DataFrame into Series
            setattr(self, var_name, opex[opex.columns[0]])
        else:  # opex_spec is given as a scalar directly in scenario file
            # Use sequence of values for variable costs to unify computation of results
            setattr(self, var_name, pd.Series(scenario_entry, index=scenario.dti_sim))


class InvestBlock(Block):
    """
    An InvestBlock is a block that can be optimized in size. It has therefore incurs expenses.
    """

    def __init__(self, name, scenario, run):

        self.opt = self.size = None

        super().__init__(name, scenario, run)

        self.set_init_size(scenario, run)

        if self.opt and scenario.strategy != 'go':
            scenario.logger.warning(f'\"{self.name}\" component size optimization not implemented'
                                    f' for any other strategy than \"GO\" - exiting')
            exit()  # TODO exit scenario instead of run

        # ace = adjusted capital expenses (including maintenance)
        self.ace = eco.adj_ce(self.capex_spec, self.mntex_spec, self.ls, scenario.wacc)
        # epc = equivalent present cost
        self.epc = eco.ann_recur(self.ace, self.ls, scenario.prj_duration_yrs, scenario.wacc, self.cdc)

    def calc_capex(self, scenario):
        """
        Calculate capital expenses over simulation timeframe and convert to other timeframes.
        """

        self.calc_capex_init(scenario)  # initial investment references to different parameters depending on block type

        self.capex_prj = eco.tce(self.capex_init,
                                 self.cdc,
                                 self.ls,
                                 scenario.prj_duration_yrs)
        self.capex_dis = eco.pce(self.capex_init,
                                 self.cdc,
                                 scenario.wacc,
                                 self.ls,
                                 scenario.prj_duration_yrs)
        self.capex_ann = eco.ann_recur(self.capex_init,
                                       self.ls,
                                       scenario.prj_duration_yrs,
                                       scenario.wacc,
                                       self.cdc)

        scenario.capex_init += self.capex_init
        scenario.capex_prj += self.capex_prj
        scenario.capex_dis += self.capex_dis
        scenario.capex_ann += self.capex_ann

    def calc_capex_init(self, scenario):
        """
        Default function for blocks with a single size value.
        GridConnections, SystemCore and CommoditySystems are more complex and have their own functions
        """
        self.capex_init = self.size * self.capex_spec

    def calc_expenses(self, scenario):

        self.calc_capex(scenario)
        self.calc_mntex(scenario)
        self.calc_opex(scenario)
        if isinstance(self, CommoditySystem):
            self.calc_opex_ext(scenario)

        self.totex_sim = self.capex_init + self.mntex_sim + self.opex_sim
        self.totex_prj = self.capex_prj + self.mntex_prj + self.opex_prj
        self.totex_dis = self.capex_dis + self.mntex_dis + self.opex_dis
        self.totex_ann = self.capex_ann + self.mntex_ann + self.opex_ann

        scenario.totex_sim += self.totex_sim
        scenario.totex_prj += self.totex_prj
        scenario.totex_dis += self.totex_dis
        scenario.totex_ann += self.totex_ann

    def calc_mntex(self, scenario):
        """
        Calculate maintenance expenses over simulation timeframe and convert to other timeframes.
        Maintenance expenses are solely time-based. Throughput-based maintenance should be included in opex.
        """

        self.calc_mntex_yrl()  # maintenance expenses are defined differently depending on the block type

        self.mntex_sim = self.mntex_yrl * scenario.sim_yr_rat
        self.mntex_prj = eco.scale_year2prj(self.mntex_yrl, scenario)
        self.mntex_dis = eco.acc_discount(self.mntex_yrl,
                                          scenario.prj_duration_yrs,
                                          scenario.wacc)
        self.mntex_ann = eco.ann_recur(self.mntex_yrl,
                                       1,  # lifespan of 1 yr -> mntex happening yearly
                                       scenario.prj_duration_yrs,
                                       scenario.wacc,
                                       1)  # no cost decrease in mntex

        scenario.mntex_yrl += self.mntex_yrl
        scenario.mntex_prj += self.mntex_prj
        scenario.mntex_dis += self.mntex_dis
        scenario.mntex_ann += self.mntex_ann

    def calc_mntex_yrl(self):
        """
        Default function for simple blocks with a single size value. GridConnection, SystemCore and CommoditySystem
        are more complex.
        """
        self.mntex_yrl = self.size * self.mntex_spec

    def calc_opex(self, scenario):
        """
        Calculate operational expenses over simulation timeframe and convert to other timeframes.
        """

        self.calc_opex_sim(scenario)  # opex is defined differently depending on the block type

        self.opex_yrl = eco.scale_sim2year(self.opex_sim, scenario)
        self.opex_prj = eco.scale_year2prj(self.opex_yrl, scenario)
        self.opex_dis = eco.acc_discount(self.opex_yrl,
                                         scenario.prj_duration_yrs,
                                         scenario.wacc)
        self.opex_ann = eco.ann_recur(self.opex_yrl,
                                      1,  # lifespan of 1 yr -> opex happening yearly
                                      scenario.prj_duration_yrs,
                                      scenario.wacc,
                                      1)  # no cost decrease in opex

        scenario.opex_sim += self.opex_sim
        scenario.opex_yrl += self.opex_yrl
        scenario.opex_prj += self.opex_prj
        scenario.opex_dis += self.opex_dis
        scenario.opex_ann += self.opex_ann

    def get_timeseries_results(self, scenario):
        """
        Dummy method to make Block method available to InvestBlock children classes
        """
        super().get_timeseries_results(scenario)

    def set_init_size(self, scenario, run):
        """
        Default function for components with a single size (i.e. not GridConnection and SystemCore)
        """

        if self.size == 'opt':  # size will be set when getting results
            self.opt = True
            self.size = None

        elif isinstance(self.size, (float, int)):  # fixed size
            self.opt = False


class RenewableInvestBlock(InvestBlock):

    def __init__(self, name, scenario, run):

        super().__init__(name, scenario, run)

        self.data = self.data_ph = self.input_file_name = self.path_input_file = None  # placeholders, are filled later

        self.flow_pot = self.flow_pot_ch = self.flow_curt = self.flow_curt_ch = pd.Series(dtype='float64')
        self.e_pot = self.e_curt = 0

        self.get_timeseries_data(scenario, run)

        # Creation of static energy system components --------------------------------

        """
        x denotes the flow measurement point in results

        bus_connected      self.bus
          |                   |
          |<--x----self_out---|<--self_src
          |                   |
                              |-->self_exc
        """

        self.bus = solph.Bus(label=f'{self.name}_bus')
        scenario.components.append(self.bus)

        self.outflow = solph.components.Converter(label=f'{self.name}_out',
                                                  inputs={self.bus: solph.Flow()},
                                                  outputs={self.bus_connected: solph.Flow()},
                                                  conversion_factors={self.bus_connected: self.eff})
        scenario.components.append(self.outflow)

        # Curtailment has to be disincentivized in the optimization to force optimizer to charge storage or commodities
        # instead of curtailment. 2x cost_eps is required as SystemCore also has ccost_eps in charging direction.
        # All other components such as converters and storages only have cost_eps in the output direction.
        self.exc = solph.components.Sink(label=f'{self.name}_exc',
                                         inputs={self.bus: solph.Flow(variable_costs=2 * scenario.cost_eps)})
        scenario.components.append(self.exc)

        self.src = solph.components.Source(label=f'{self.name}_src',
                                           outputs={self.bus: solph.Flow(
                                               nominal_value=(solph.Investment(ep_costs=self.epc)
                                                              if self.opt else self.size),
                                               variable_costs=self.opex_spec)})
        scenario.components.append(self.src)

    def add_curtailment_trace(self, scenario):
        legentry = f'{self.name} curtailed power'
        scenario.figure.add_trace(go.Scatter(x=self.flow_curt.index,
                                             y=-1 * self.flow_curt,
                                             mode='lines',
                                             name=legentry,
                                             line=dict(width=2, dash=None),
                                             visible='legendonly'),
                                  secondary_y=False)

        legentry = f'{self.name} potential power'
        scenario.figure.add_trace(go.Scatter(x=self.flow_pot.index,
                                             y=self.flow_pot,
                                             mode='lines',
                                             name=legentry,
                                             line=dict(width=2, dash=None),
                                             visible='legendonly'),
                                  secondary_y=False)

    def calc_energy(self, scenario):
        self.calc_energy_source_sink(scenario)

        self.e_pot = self.flow_pot.sum() * scenario.timestep_hours  # flow values are powers in W --> conversion to Wh
        self.e_curt = self.flow_curt.sum() * scenario.timestep_hours

        scenario.e_renewable_act += self.e_sim_out
        scenario.e_renewable_pot += self.e_pot
        scenario.e_renewable_curt += self.e_curt

    def calc_opex_sim(self, scenario):
        self.opex_sim = self.flow_out @ self.opex_spec * scenario.timestep_hours

    def get_ch_results(self, horizon, *_):

        # flow values are powers
        self.flow_out_ch = horizon.results[(self.outflow, self.bus_connected)]['sequences']['flow'][horizon.dti_ch]
        self.flow_pot_ch = horizon.results[(self.src, self.bus)]['sequences']['flow'][horizon.dti_ch]
        self.flow_curt_ch = horizon.results[(self.bus, self.exc)]['sequences']['flow'][horizon.dti_ch]

        self.flow_out = pd.concat([self.flow_out, self.flow_out_ch])
        self.flow_pot = pd.concat([self.flow_pot, self.flow_pot_ch])
        self.flow_curt = pd.concat([self.flow_curt, self.flow_curt_ch])

    def get_legend_entry(self):
        return f'{self.name} power (nom. {self.size / 1e3:.1f} kW)'

    def get_opt_size(self, horizon):
        self.size = horizon.results[(self.src, self.bus)]['scalars']['invest']

    def get_timeseries_results(self, scenario):
        """
        Collect timeseries results of the block in a scenario wide dataframe to be saved
        """
        super().get_timeseries_results(scenario)  # this goes up to the Block class

        block_ts_results = pd.DataFrame({f'{self.name}_flow_pot': self.flow_pot,
                                         f'{self.name}_flow_curt': self.flow_curt})
        scenario.result_timeseries = pd.concat([scenario.result_timeseries, block_ts_results], axis=1)

    def update_input_components(self):

        self.src.outputs[self.bus].fix = self.data_ph['power_spec']

        if self.apriori_data is not None:
            # Use power calculated in apriori_data for fixed output of block
            self.outflow.outputs[self.bus_connected].fix = self.apriori_data['p']


class CommoditySystem(InvestBlock):

    def __init__(self, name, scenario, run):

        self.size_pc = 0  # placeholder for storage capacity. Might be set in super().__init__

        super().__init__(name, scenario, run)

        if self.filename == 'run_des':  # if commodity system shall use a predefined behavior file
            self.data = None  # data will be generated in a joint DES run after model setup
        else:  # use pregenerated file
            self.path_input_file = os.path.join(run.path_input_data, self.name, self.filename + '.csv')
            self.data = self.read_input_csv(self.path_input_file, scenario, multiheader=True)

            if pd.infer_freq(self.data.index).lower() != scenario.timestep:
                scenario.logger.warning(f'\"{self.name}\" input data does not match timestep'
                                        f' - resampling is experimental')
                consumption_columns = list(filter(lambda x: 'consumption' in x[1], self.data.columns))
                bool_columns = self.data.columns.difference(consumption_columns)
                # mean ensures equal energy consumption after downsampling, ffill and bfill fill upsampled NaN values
                df = self.data[consumption_columns].resample(scenario.timestep).mean().ffill().bfill()
                df[bool_columns] = self.data[bool_columns].resample(scenario.timestep).ffill().bfill()
                self.data = df

        self.data_ph = None  # placeholder, is filled in "update_input_components"

        self.loss_rate = eco.convert_sdr_to_timestep(self.sdr)

        self.opex_sys = self.opex_commodities = self.opex_commodities_ext = 0

        # static load management can only be activated for rulebased integration levels
        if self.lm_static and self.int_lvl not in [x for x in run.apriori_lvls if x != 'uc']:
            scenario.logger.warning(f'CommoditySystem \"{self.name}\": static load management is only implemented for'
                                    f' {", ".join([x for x in run.apriori_lvls if x != "uc"])}'
                                    f' -> deactivated static load management')
            self.lm_static = None

        if self.opt and self.int_lvl in run.apriori_lvls:
            scenario.logger.error(f'CommoditySystem \"{self.name}\": optimization of commodity size not'
                                  f' implemented for integration levels {run.apriori_lvls}')
            exit()  # TODO exit scenario instead of run

        # Creation of static energy system components --------------------------------

        """
        x denotes the flow measurement point in results (?c denotes ac or dc, depending on the parameter 'system')

        ac/dc_bus            bus
          |<-x--------mc_xc---|---(MobileCommodity Instance)
          |                   |
          |-x-xc_mc---------->|---(MobileCommodity Instance)
                              |
                              |---(MobileCommodity Instance)
        """

        self.bus = solph.Bus(label=f'{self.name}_bus')
        scenario.components.append(self.bus)
        self.bus_connected = scenario.blocks['core'].ac_bus if self.system == 'ac' else scenario.blocks['core'].dc_bus

        self.inflow = solph.components.Converter(label=f'xc_{self.name}',
                                                 inputs={self.bus_connected: solph.Flow(
                                                     variable_costs=self.opex_spec_sys_chg,
                                                     nominal_value=self.lm_static,
                                                     max=1 if self.lm_static else None
                                                 )},
                                                 outputs={self.bus: solph.Flow()},
                                                 conversion_factors={self.bus: 1})

        self.outflow = solph.components.Converter(label=f'{self.name}_xc',
                                                  inputs={self.bus: solph.Flow(
                                                      nominal_value=(None if self.int_lvl in ['v2mg'] else 0),
                                                      variable_costs=self.opex_spec_sys_dis)},
                                                  outputs={self.bus_connected: solph.Flow(
                                                      variable_costs=scenario.cost_eps)},
                                                  conversion_factors={self.bus_connected: 1})

        scenario.components.append(self.inflow)
        scenario.components.append(self.outflow)

        # Generate individual commodity instances
        self.commodities = {f'{self.name}{str(i)}': MobileCommodity(self.name + str(i), self, scenario)
                            for i in range(self.num)}

        self.e_sim_ext = self.e_yrl_ext = self.e_prj_ext = self.e_dis_ext = 0  # results of external charging

    def add_power_trace(self, scenario):
        super().add_power_trace(scenario)
        for commodity in self.commodities.values():
            commodity.add_power_trace(scenario)

    def add_soc_trace(self, scenario):
        for commodity in self.commodities.values():
            commodity.add_soc_trace(scenario)

    def calc_aging(self, run, scenario, horizon):
        for commodity in self.commodities.values():
            commodity.calc_aging(run, scenario, horizon)

    def calc_capex_init(self, scenario):
        """
        Default function to calculate initial capex of simple blocks with a single size value.
        GridConnection, SystemCore and CommoditySystem are more complex.
        """
        self.capex_init = np.array([com.size for com in self.commodities.values()]).sum() * self.capex_spec

    def calc_energy(self, scenario):

        # Aggregate energy results for external charging for all MobileCommodities within the CommoditySystem
        for commodity in self.commodities.values():
            commodity.calc_results(scenario)
            scenario.e_sim_ext += (commodity.e_ext_ac_sim + commodity.e_ext_dc_sim)
            scenario.e_yrl_ext += (commodity.e_ext_ac_yrl + commodity.e_ext_dc_yrl)
            scenario.e_prj_ext += (commodity.e_ext_ac_prj + commodity.e_ext_dc_prj)
            scenario.e_dis_ext += (commodity.e_ext_ac_dis + commodity.e_ext_dc_dis)

        self.calc_energy_bidi(scenario)  # bidirectional block

    def calc_mntex_yrl(self):
        self.mntex_yrl = np.array([com.size for com in self.commodities.values()]).sum() * self.mntex_yrl

    def calc_opex_ext(self, scenario):
        """
        Cost calculation for external charging
        """
        self.opex_yrl_ext = eco.scale_sim2year(self.opex_sim_ext, scenario)
        self.opex_prj_ext = eco.scale_year2prj(self.opex_yrl_ext, scenario)
        self.opex_dis_ext = eco.acc_discount(self.opex_yrl_ext,
                                             scenario.prj_duration_yrs,
                                             scenario.wacc)
        self.opex_ann_ext = eco.ann_recur(self.opex_yrl_ext,
                                          1,  # lifespan of 1 yr -> opex happening yearly
                                          scenario.prj_duration_yrs,
                                          scenario.wacc,
                                          1)  # no cost decrease in opex

        scenario.opex_sim_ext += self.opex_sim_ext
        scenario.opex_yrl_ext += self.opex_yrl_ext
        scenario.opex_prj_ext += self.opex_prj_ext
        scenario.opex_dis_ext += self.opex_dis_ext
        scenario.opex_ann_ext += self.opex_ann_ext

    def calc_opex_sim(self, scenario):

        self.opex_sys = self.flow_in @ self.opex_spec_sys_chg + self.flow_out @ self.opex_spec_sys_dis

        for commodity in self.commodities.values():
            commodity.opex_sim = commodity.flow_in @ self.opex_spec * scenario.timestep_hours
            commodity.opex_sim_ext = ((commodity.flow_ext_ac @ self.opex_spec_ext_ac) +
                                      (commodity.flow_ext_dc @ self.opex_spec_ext_dc)) * scenario.timestep_hours
            self.opex_commodities += commodity.opex_sim
            self.opex_commodities_ext += commodity.opex_sim_ext

        self.opex_sim = self.opex_sys + self.opex_commodities
        self.opex_sim_ext = self.opex_commodities_ext

    def get_ch_results(self, horizon, scenario):

        self.flow_out_ch = horizon.results[
            (self.outflow, self.bus_connected)]['sequences']['flow'][horizon.dti_ch]
        self.flow_in_ch = horizon.results[
            (self.bus_connected, self.inflow)]['sequences']['flow'][horizon.dti_ch]

        self.flow_in = pd.concat([self.flow_in, self.flow_in_ch])
        self.flow_out = pd.concat([self.flow_out, self.flow_out_ch])

        for commodity in self.commodities.values():
            commodity.get_ch_results(horizon, scenario)

    def get_legend_entry(self):
        return f'{self.name} total power{f" (static load management {self.lm_static / 1e3:.1f} kW)" if self.lm_static else ""}'

    def get_opt_size(self, horizon):
        """
        Size for the commodity system is the sum of all commodity sizes in results
        """

        for commodity in self.commodities.values():
            commodity.size = horizon.results[(commodity.ess, None)]['scalars']['invest']
            if self.aging:
                commodity.aging_model.size = commodity.size
                # Calculate number of cells as a float to correctly represent power split with nonreal cells
                commodity.aging_model.n_cells = commodity.size / commodity.aging_model.e_cell

    def get_timeseries_results(self, scenario):
        """
        Collect timeseries results of the block in a scenario wide dataframe to be saved
        """
        super().get_timeseries_results(scenario)  # this goes up to the Block class
        for commodity in self.commodities.values():
            commodity.get_timeseries_results(scenario)

    def set_init_size(self, scenario, run):
        super().set_init_size(scenario, run)
        self.size_pc = self.size  # pc = per commodity
        self.size = self.size_pc * self.num if not self.opt else None

    def update_input_components(self):
        for commodity in self.commodities.values():
            commodity.update_input_components()


class BatteryCommoditySystem(CommoditySystem):
    """
    Dummy class to keep track of the different commodity system types in the energy system
    """

    def __init__(self, name, scenario, run):
        super().__init__(name, scenario, run)


class ControllableSource(InvestBlock):

    def __init__(self, name, scenario, run):

        super().__init__(name, scenario, run)

        """
        x denotes the flow measurement point in results

        ac_bus
          |
          |<-x-gen
          |
        """

        self.bus_connected = scenario.blocks['core'].ac_bus

        self.src = solph.components.Source(label=f'{self.name}_src',
                                           outputs={self.bus_connected: solph.Flow(
                                               nominal_value=(solph.Investment(ep_costs=self.epc)
                                                              if self.opt else self.size),
                                               variable_costs=self.opex_spec)})

        scenario.components.append(self.src)

    def calc_energy(self, scenario):
        self.calc_energy_source_sink(scenario)

    def calc_opex_sim(self, scenario):
        self.opex_sim = self.flow_out @ self.opex_spec * scenario.timestep_hours

    def get_ch_results(self, horizon, *_):
        self.flow_out_ch = horizon.results[(self.src, self.bus_connected)]['sequences']['flow'][horizon.dti_ch]
        self.flow_out = pd.concat([self.flow_out, self.flow_out_ch])

    def get_opt_size(self, horizon):
        self.size = horizon.results[(self.src, self.bus_connected)]['scalars']['invest']

    def update_input_components(self):
        if self.apriori_data is not None:
            # Use power calculated in apriori_data for fixed output of block
            self.src.outputs[self.bus_connected].fix = self.apriori_data['p']


class GridConnection(InvestBlock):
    def __init__(self, name, scenario, run):

        self.size_g2mg = self.opt_g2mg = self.size_mg2g = self.opt_mg2g = self.equal = None

        super().__init__(name, scenario, run)

        self.peakshaving = True if self.opex_peakshaving > 0 else False

        """
        x denotes the flow measurement point in results

        ac_bus           grid_bus
          |                   |
          |<--xc_grid_1--x----|
          |---grid_xc_1--x--->|<-x-grid source
          |                   |
          |<--xc_grid_2--x----|-x->grid sink
          |---grid_xc_2--x--->|
          |                   |
          |         .         |
                    .
          |         .         |
          |<--xc_grid_n--x----|
          |---grid_xc_n--x--->|
          |                   |
        """

        self.bus_connected = scenario.blocks['core'].ac_bus
        self.bus = solph.Bus(label=f'{self.name}_bus')
        scenario.components.append(self.bus)

<<<<<<< HEAD
        if self.opt_g2mg:
            self.src = solph.components.Source(label=f'{self.name}_src',
                                               outputs={self.bus: solph.Flow(
                                                   investment=solph.Investment(ep_costs=self.epc),
                                                   variable_costs=self.opex_spec_g2mg)}
                                               )
        else:
            self.src = solph.components.Source(label=f'{self.name}_src',
                                               outputs={self.bus: solph.Flow(
                                                   nominal_value=self.size_g2mg,
                                                   variable_costs=self.opex_spec_g2mg)}
                                               )
        if self.opt_mg2g:
            self.snk = solph.components.Sink(label=f'{self.name}_snk',
                                             inputs={self.bus: solph.Flow(
                                                 investment=solph.Investment(ep_costs=self.epc),
                                                 variable_costs=self.opex_spec_mg2g)}
                                             )
        else:
            self.snk = solph.components.Sink(label=f'{self.name}_snk',
                                             inputs={self.bus: solph.Flow(
                                                 nominal_value=self.size_mg2g,
                                                 variable_costs=self.opex_spec_mg2g)}
                                             )
=======
        self.src = solph.components.Source(label=f'{self.name}_src',
                                           outputs={self.bus_connected: solph.Flow(
                                               nominal_value=(solph.Investment(ep_costs=self.epc)
                                                              if self.opt_g2mg else self.size_g2mg),
                                               variable_costs=self.opex_spec_g2mg)}
                                           )

        self.snk = solph.components.Sink(label=f'{self.name}_snk',
                                         inputs={self.bus_connected: solph.Flow(
                                             nominal_value=(solph.Investment(ep_costs=self.epc)
                                                            if self.opt_mg2g else self.size_mg2g),
                                             variable_costs=self.opex_spec_mg2g)}
                                         )

>>>>>>> a05d5ade
        scenario.components.append(self.src)
        scenario.components.append(self.snk)

        if self.opt and self.equal:
            # add a tuple of tuples to the list of equal variables of the scenario
            scenario.equal_variables.append({'var1': {'in': self.src, 'out': self.bus},
                                             'var2': {'in': self.bus, 'out': self.snk},
                                             'factor': 1})

        if self.peakshaving:
            bus_activation = pd.DataFrame({month: (scenario.dti_sim.strftime('%Y-%m') == month).astype(int) for
                                           month in scenario.dti_sim.strftime('%Y-%m').unique()},
                                          index=scenario.dti_sim)

            self.peak_power = pd.Series(index=bus_activation.columns)

            self.inflow = {f'{self.name}_xc_{month}': solph.components.Converter(label=f'{self.name}_xc_{month}',
                                                                                 # ToDo: change eps_costs!!!!!!!!!
                                                                                 inputs={self.bus: solph.Flow(nominal_value=solph.Investment(ep_costs=1.2),
                                                                                                              max=bus_activation[month])},
                                                                                 outputs={self.bus_connected: solph.Flow()},
                                                                                 conversion_factors={self.bus_connected: 1}) for month in bus_activation.columns}
        else:
            self.inflow = {f'{self.name}_xc': solph.components.Converter(label=f'{self.name}_xc',
                                                                         inputs={self.bus: solph.Flow()},
                                                                         outputs={self.bus_connected: solph.Flow()},
                                                                         conversion_factors={self.bus_connected: 1})}
        self.outflow = {f'xc_{self.name}': solph.components.Converter(label=f'xc_{self.name}',
                                                                      inputs={self.bus_connected: solph.Flow()},
                                                                      outputs={self.bus: solph.Flow()},
                                                                      conversion_factors={self.bus: 1})}

        scenario.components.extend(self.inflow.values())
        scenario.components.extend(self.outflow.values())

    def calc_capex_init(self, scenario):
        """
        Calculate initial capital expenses
        """
        self.capex_init = np.maximum(self.size_g2mg, self.size_mg2g) * self.capex_spec

    def calc_energy(self, scenario):
        self.calc_energy_source_sink(scenario)

    def calc_mntex_yrl(self):
        self.mntex_yrl = np.maximum(self.size_g2mg, self.size_mg2g) * self.mntex_spec

    def calc_opex_sim(self, scenario):
        # @ is dot product (Skalarprodukt)
        self.opex_sim = self.flow_out @ self.opex_spec_g2mg * scenario.timestep_hours + \
                        self.flow_in @ self.opex_spec_mg2g * scenario.timestep_hours

    def get_ch_results(self, horizon, *_):

        self.flow_in_ch = horizon.results[(self.bus, self.snk)]['sequences']['flow'][horizon.dti_ch]
        self.flow_out_ch = horizon.results[(self.src, self.bus)]['sequences']['flow'][horizon.dti_ch]

        self.flow_in = pd.concat([self.flow_in if not self.flow_in.empty else None, self.flow_in_ch])
        self.flow_out = pd.concat([self.flow_out if not self.flow_out.empty else None, self.flow_out_ch])

    def get_legend_entry(self):
        return (f'{self.name} power (max. {self.size_g2mg / 1e3:.1f} kW from / '
                f'{self.size_mg2g / 1e3:.1f} kW to grid)')

    def get_opt_size(self, horizon):
        if self.opt_g2mg:
            self.size_g2mg = horizon.results[(self.src, self.bus)]['scalars']['invest']
        if self.opt_mg2g:
            self.size_mg2g = horizon.results[(self.bus, self.snk)]['scalars']['invest']
        if self.peakshaving:
            for interval in self.peak_power.index:
                self.peak_power[interval] = horizon.results[(self.inflow[f'{self.name}_xc_{interval}'], self.bus_connected)]['sequences']['flow'][horizon.dti_ch].max()

    def set_init_size(self, scenario, run):

        if self.size_g2mg == 'equal' and self.size_mg2g == 'equal':
            self.size_g2mg = self.size_mg2g = 'opt'
            scenario.logger.warning(f'\"{self.name}\" component size was defined as "equal" for'
                                    f' the size of g2mg and mg2g. This was changed to optimization of the size of both'
                                    f' components with an additional "equal" constraint')
            self.equal = False
        elif self.size_g2mg == 'equal':
            self.size_g2mg = self.size_mg2g
            self.equal = True
        elif self.size_mg2g == 'equal':
            self.size_mg2g = self.size_g2mg
            self.equal = True
        else:
            self.equal = False

        if (self.size_g2mg != 'opt') and (self.size_mg2g != 'opt'):
            self.opt = self.opt_g2mg = self.opt_mg2g = False

        if self.size_g2mg == 'opt':
            self.opt = self.opt_g2mg = True

        if self.size_mg2g == 'opt':
            self.opt = self.opt_mg2g = True

    def update_input_components(self):
        if self.apriori_data is not None:
            # Use power calculated in apriori_data for fixed output of block
            self.src.outputs[self.bus].fix = self.apriori_data['p'].clip(lower=0)
            self.snk.inputs[self.bus].fix = self.apriori_data['p'].clip(upper=0) * -1


class FixedDemand(Block):

    def __init__(self, name, scenario, run):

        super().__init__(name, scenario, run)

        self.path_input_file = os.path.join(run.path_input_data, 'dem', f'{self.filename}.csv')
        self.data = self.read_input_csv(self.path_input_file, scenario)

        self.data_ph = None  # placeholder

        # Creation of static energy system components --------------------------------

        """
        x denotes the flow measurement point in results

        ac_bus
          |
          |-x->dem_snk
          |
        """

        self.bus_connected = scenario.blocks['core'].ac_bus

        self.snk = solph.components.Sink(label='dem_snk',
                                         inputs={self.bus_connected: solph.Flow(nominal_value=1)})
        scenario.components.append(self.snk)

    def calc_energy(self, scenario):
        self.calc_energy_source_sink(scenario)

    def calc_revenue(self, scenario):
        self.crev_sim = (self.flow_in @ self.crev_spec) * scenario.timestep_hours  # @ is dot product (Skalarprodukt)
        self.accumulate_crev(scenario)

    def get_ch_results(self, horizon, *_):
        self.flow_in_ch = horizon.results[(self.bus_connected, self.snk)]['sequences']['flow'][horizon.dti_ch]
        self.flow_in = pd.concat([self.flow_in, self.flow_in_ch])

    def get_legend_entry(self):
        return f'{self.name} power'

    def update_input_components(self):
        # new ph data slice is created during initialization of the PredictionHorizon
        self.snk.inputs[self.bus_connected].fix = self.data_ph['power_w']


class MobileCommodity:

    def __init__(self, name, parent, scenario):

        self.name = name
        self.parent = parent
        self.size = None if self.parent.opt else self.parent.size_pc
        self.pwr_chg = self.parent.pwr_chg
        self.pwr_dis = self.parent.pwr_dis
        self.eff_chg = self.parent.eff_chg
        self.eff_dis = self.parent.eff_dis
        self.temp_battery = self.parent.temp_battery

        self.ext_ac = None  # prepare for external chargers
        self.ext_dc = None  # prepare for external chargers

        if self.parent.filename == 'run_des':
            self.data = None  # parent data does not exist yet, filtering is done later
        else:  # predetermined files
            self.data = self.parent.data.loc[:, (self.name, slice(None))].droplevel(0, axis=1)

        self.apriori_data = None

        self.data_ph = self.sc_init_ph = None  # placeholder, is filled in update_input_components

        self.soc_init = self.parent.soc_init
        self.soc_init_ph = self.soc_init  # set first PH's initial state variables (only SOC)

        self.soh_init = self.parent.soh_init
        self.soh = pd.Series(index=scenario.dti_sim)
        self.soh.loc[scenario.starttime] = self.soh_init

        self.soc_min = (1 - self.soh_init) / 2
        self.soc_max = 1 - ((1 - self.soh_init) / 2)

        self.e_sim_in = self.e_yrl_in = self.e_prj_in = self.e_dis_in = 0
        self.e_sim_out = self.e_yrl_out = self.e_prj_out = self.e_dis_out = 0
        self.e_ext_ac_sim = self.e_ext_ac_yrl = self.e_ext_ac_prj = self.e_ext_ac_dis = 0
        self.e_ext_dc_sim = self.e_ext_dc_yrl = self.e_ext_dc_prj = self.e_ext_dc_dis = 0
        self.crev_time = self.crev_usage = self.crev_sim = self.crev_yrl = self.crev_prj = self.crev_dis = 0

        # timeseries result initialization
        self.flow_in_ch = self.flow_out_ch = self.flow_in = self.flow_out = self.flow = pd.Series(dtype='float64')
        self.flow_bat_in = self.flow_bat_out = self.flow_bat_in_ch = self.flow_bat_out_ch = pd.Series(dtype='float64')
        self.flow_ext_ac = self.flow_ext_dc = self.flow_ext_ac_ch = self.flow_ext_dc_ch = pd.Series(dtype='float64')

        self.sc_ch = self.soc_ch = self.soc = pd.Series(dtype='float64')

        # Creation of permanent energy system components --------------------------------

        """
         bus               mc1_bus
          |<---------mc1_mc-x-|<->mc1_ess
          |                   |
          |---mc_mc1-------x->|-->mc1_snk
          |                   |
          |                   |<--mc1_ext_ac (external charging AC)
          |                   |
          |                   |<--mc1_ext_dc (external charging DC)
          |
          |                 mc2_bus
          |<---------mc2_mc---|<->mc2_ess
          |                   |
          |---mc_mc2--------->|-->mc2_snk
          |                   |
          |                   |<--mc2_ext_ac (external charging AC)
          |                   |
          |                   |<--mc2_ext_dc (external charging DC)
        """

        self.bus = solph.Bus(label=f'{self.name}_bus')
        scenario.components.append(self.bus)

        self.inflow = solph.components.Converter(label=f'mc_{self.name}',
                                                 inputs={
                                                     self.parent.bus: solph.Flow(nominal_value=self.pwr_chg)},
                                                 outputs={self.bus: solph.Flow(nominal_value=self.pwr_chg * self.eff_chg)},
                                                 conversion_factors={self.bus: self.eff_chg})
        scenario.components.append(self.inflow)

        self.outflow = solph.components.Converter(label=f'{self.name}_mc',
                                                  inputs={self.bus: solph.Flow(nominal_value=(
                                                      self.pwr_dis if self.parent.int_lvl in ['v2v', 'v2mg'] else 0),
                                                                               variable_costs=scenario.cost_eps)},
                                                  outputs={self.parent.bus: solph.Flow()},
                                                  conversion_factors={self.parent.bus: self.eff_dis})
        scenario.components.append(self.outflow)

        self.snk = solph.components.Sink(label=f'{self.name}_snk',
                                         inputs={self.bus: solph.Flow(nominal_value=1)})
        # actual values are set later in update_input_components for each prediction horizon
        scenario.components.append(self.snk)

        self.ess = solph.components.GenericStorage(label=f'{self.name}_ess',
                                                   inputs={self.bus: solph.Flow(
                                                       variable_costs=self.parent.opex_spec)},
                                                   outputs={self.bus: solph.Flow(variable_costs=scenario.cost_eps)},
                                                   loss_rate=self.parent.loss_rate,
                                                   balanced=False,
                                                   initial_storage_level=self.soc_init_ph,
                                                   # efficiency already modeled in Converters
                                                   inflow_conversion_factor=1,
                                                   # efficiency already modeled in Converters
                                                   outflow_conversion_factor=1,
                                                   nominal_storage_capacity=(solph.Investment(ep_costs=self.parent.epc)
                                                                             if self.parent.opt else self.size)
                                                   )

        scenario.components.append(self.ess)

        # always add charger -> reduce different paths of result calculations; no chargers -> power is set to 0 kW
        # add external AC charger as new energy source
        self.ext_ac = solph.components.Source(label=f'{self.name}_ext_ac',
                                              outputs={self.bus: solph.Flow(nominal_value=self.parent.pwr_ext_ac,
                                                                            variable_costs=self.parent.opex_spec_ext_ac)}
                                              )
        scenario.components.append(self.ext_ac)

        # add external DC charger as new energy source
        self.ext_dc = solph.components.Source(label=f'{self.name}_ext_dc',
                                              outputs={self.bus: solph.Flow(nominal_value=self.parent.pwr_ext_dc,
                                                                            variable_costs=self.parent.opex_spec_ext_dc)}
                                              )
        scenario.components.append(self.ext_dc)

        if self.parent.aging:
            self.aging_model = bat.BatteryPackModel(scenario, self)

    def add_power_trace(self, scenario):
        legentry = f'{self.name} power (max. {self.pwr_chg / 1e3:.1f} kW charge / {self.pwr_dis * self.parent.eff_chg / 1e3:.1f} kW discharge)'
        scenario.figure.add_trace(go.Scatter(x=self.flow.index,
                                             y=self.flow,
                                             mode='lines',
                                             name=legentry,
                                             line=dict(width=2, dash=None),
                                             visible='legendonly'),
                                  secondary_y=False)

        scenario.figure.add_trace(go.Scatter(x=self.flow_ext_dc.index,
                                             y=self.flow_ext_dc + self.flow_ext_ac,
                                             mode='lines',
                                             name=f'{self.name} external charging power'
                                                  f' (AC max. {self.parent.pwr_ext_ac / 1e3:.1f} kW &'
                                                  f' DC max. {self.parent.pwr_ext_dc / 1e3:.1f} kW)',
                                             line=dict(width=2, dash=None),
                                             visible='legendonly'),
                                  secondary_y=False)

    def add_soc_trace(self, scenario):
        legentry = f'{self.name} SOC ({self.size/1e3:.1f} kWh)'
        scenario.figure.add_trace(go.Scatter(x=self.soc.index,
                                             y=self.soc,
                                             mode='lines',
                                             name=legentry,
                                             line=dict(width=2, dash=None),
                                             visible='legendonly'),
                                  secondary_y=True)

        legentry = f'{self.name} SOH'
        data = self.soh.dropna()
        scenario.figure.add_trace(go.Scatter(x=data.index,
                                             y=data,
                                             mode='lines',
                                             name=legentry,
                                             line=dict(width=2, dash=None),
                                             visible='legendonly'),
                                  secondary_y=True)

    def calc_aging(self, run, scenario, horizon):
        self.aging_model.age(self, run, scenario, horizon)

    # noinspection DuplicatedCode
    def calc_results(self, scenario):

        # energy result calculation does not count towards delivered/produced energy (already done at the system level)
        self.e_sim_in = self.flow_in.sum() * scenario.timestep_hours  # flow values are powers --> conversion to Wh
        self.e_sim_out = self.flow_out.sum() * scenario.timestep_hours
        self.e_yrl_in = eco.scale_sim2year(self.e_sim_in, scenario)
        self.e_yrl_out = eco.scale_sim2year(self.e_sim_out, scenario)
        self.e_prj_in = eco.scale_year2prj(self.e_yrl_in, scenario)
        self.e_prj_out = eco.scale_year2prj(self.e_yrl_out, scenario)
        self.e_dis_in = eco.acc_discount(self.e_yrl_in, scenario.prj_duration_yrs, scenario.wacc)
        self.e_dis_out = eco.acc_discount(self.e_yrl_out, scenario.prj_duration_yrs, scenario.wacc)

        # energy results for external chargers
        self.e_ext_ac_sim = self.flow_ext_ac.sum() * scenario.timestep_hours
        self.e_ext_dc_sim = self.flow_ext_dc.sum() * scenario.timestep_hours
        self.e_ext_ac_yrl = eco.scale_sim2year(self.e_ext_ac_sim, scenario)
        self.e_ext_dc_yrl = eco.scale_sim2year(self.e_ext_dc_sim, scenario)
        self.e_ext_ac_prj = eco.scale_year2prj(self.e_ext_ac_yrl, scenario)
        self.e_ext_dc_prj = eco.scale_year2prj(self.e_ext_dc_yrl, scenario)
        self.e_ext_ac_dis = eco.acc_discount(self.e_ext_ac_yrl, scenario.prj_duration_yrs, scenario.wacc)
        self.e_ext_dc_dis = eco.acc_discount(self.e_ext_dc_yrl, scenario.prj_duration_yrs, scenario.wacc)

        self.flow = self.flow_in - self.flow_out  # for plotting

    def calc_revenue(self, scenario):

        # rental time based revenue
        self.crev_time = ((~self.data.loc[scenario.dti_sim, 'atbase'] @ self.parent.crev_spec_time) *
                          scenario.timestep_hours)

        # usage based revenue
        if isinstance(self.parent, VehicleCommoditySystem):
            self.crev_usage = self.data.loc[scenario.dti_sim, 'tour_dist'] @ self.parent.crev_spec_dist
        else:  # BatteryCommoditySystems have no usage based revenue
            self.crev_usage = 0  # Battery rental is a fixed time based price, irrespective of energy consumption

        self.crev_sim = self.crev_time + self.crev_usage

    def get_ch_results(self, horizon, *_):

        self.flow_bat_out_ch = horizon.results[(self.ess, self.bus)]['sequences']['flow'][horizon.dti_ch]
        self.flow_bat_in_ch = horizon.results[(self.bus, self.ess)]['sequences']['flow'][horizon.dti_ch]

        self.flow_bat_in = pd.concat([self.flow_bat_in if not self.flow_bat_in.empty else None, self.flow_bat_in_ch])
        self.flow_bat_out = pd.concat([self.flow_bat_out if not self.flow_bat_out.empty else None, self.flow_bat_out_ch])

        self.flow_out_ch = horizon.results[(self.bus, self.outflow)]['sequences']['flow'][horizon.dti_ch]
        self.flow_in_ch = horizon.results[(self.inflow, self.bus)]['sequences']['flow'][horizon.dti_ch]

        self.flow_in = pd.concat([self.flow_in if not self.flow_in.empty else None, self.flow_in_ch])
        self.flow_out = pd.concat([self.flow_out if not self.flow_out.empty else None, self.flow_out_ch])

        # Get results of external chargers
        self.flow_ext_ac_ch = horizon.results[(self.ext_ac, self.bus)]['sequences']['flow'][horizon.dti_ch]
        self.flow_ext_dc_ch = horizon.results[(self.ext_dc, self.bus)]['sequences']['flow'][horizon.dti_ch]

        self.flow_ext_ac = pd.concat([self.flow_ext_ac if not self.flow_ext_ac.empty else None, self.flow_ext_ac_ch])
        self.flow_ext_dc = pd.concat([self.flow_ext_dc if not self.flow_ext_dc.empty else None, self.flow_ext_dc_ch])

        # storage content during PH (does not include endtime)
        self.sc_ch = solph.views.node(
            horizon.results, f'{self.name}_ess')['sequences'][((f'{self.name}_ess', 'None'),
                                                               'storage_content')][horizon.dti_ch]
        # storage content at end of ph to initialize next PH
        self.sc_init_ph = solph.views.node(
            horizon.results, f'{self.name}_ess')['sequences'][((f'{self.name}_ess', 'None'),
                                                               'storage_content')][horizon.ch_endtime]

        self.soc_ch = self.sc_ch / self.size
        self.soc_init_ph = self.sc_init_ph / self.size

        self.soc = pd.concat([self.soc, self.soc_ch])  # tracking state of charge

    def get_timeseries_results(self, scenario):
        """
        Collect timeseries results of the commodity in a scenario wide dataframe to be saved
        """
        commodity_ts_results = pd.DataFrame({f'{self.name}_flow_in': self.flow_in,
                                             f'{self.name}_flow_out': self.flow_out,
                                             f'{self.name}_flow_bat_in': self.flow_bat_in,
                                             f'{self.name}_flow_bat_out': self.flow_bat_out,
                                             f'{self.name}_flow_ext_dc': self.flow_ext_dc,
                                             f'{self.name}_flow_ext_ac': self.flow_ext_ac,
                                             f'{self.name}_soc': self.soc,
                                             f'{self.name}_soh': self.soh})
        scenario.result_timeseries = pd.concat([scenario.result_timeseries, commodity_ts_results], axis=1)

    def update_input_components(self):

        # set vehicle consumption data for sink
        self.snk.inputs[self.bus].fix = self.data_ph['consumption']

        # set initial storage levels for coming prediction horizon
        # limit and set initial storage level to min and max soc from aging
        self.ess.initial_storage_level = statistics.median([self.soc_min, self.soc_init_ph, self.soc_max])

        if self.apriori_data is not None:
            # define charging powers (as per uc power calculation)
            self.inflow.outputs[self.bus].fix = self.apriori_data['p_int_ac'].clip(lower=0) / (self.pwr_chg * self.eff_chg)
            self.outflow.inputs[self.bus].fix = self.apriori_data['p_int_ac'].clip(upper=0) * (-1) / self.pwr_dis

            if self.parent.pwr_ext_ac > 0:
                self.ext_ac.outputs[self.bus].fix = self.apriori_data['p_ext_ac'] / self.parent.pwr_ext_ac
            if self.parent.pwr_ext_dc > 0:
                self.ext_dc.outputs[self.bus].fix = self.apriori_data['p_ext_dc'] / self.parent.pwr_ext_dc

            # ToDo: find solution for min_soc in input files, also in 'else' below
            self.ess.min_storage_level = pd.Series(data=self.soc_min, index=self.data_ph.index)
            self.ess.max_storage_level = pd.Series(data=self.soc_max, index=self.data_ph.index)
        else:
            # enable/disable Converters to mcx_bus depending on whether the commodity is at base
            self.inflow.inputs[self.parent.bus].max = self.data_ph['atbase'].astype(int)
            self.outflow.inputs[self.bus].max = self.data_ph['atbase'].astype(int)

            # define consumption data for sink (only enabled when detached from base)
            self.snk.inputs[self.bus].fix = self.data_ph['consumption']

            # enable/disable ac and dc charging station dependent on input data
            self.ext_ac.outputs.data[self.bus].max = self.data_ph['atac'].astype(int)
            self.ext_dc.outputs.data[self.bus].max = self.data_ph['atdc'].astype(int)

            # Adjust min/max storage levels based on state of health for the upcoming prediction horizon
            # nominal_storage_capacity is retained for accurate state of charge tracking and cycle depth
            # relative to nominal capacity
            # ToDo: find solution for min_soc in input files, also in 'if' above
            soc_min_clipped = self.data_ph['minsoc'].clip(lower=self.soc_min, upper=self.soc_max)
            self.ess.min_storage_level = soc_min_clipped
            self.ess.max_storage_level = pd.Series(data=self.soc_max, index=self.data_ph.index)


class PVSource(RenewableInvestBlock):

    def __init__(self, name, scenario, run):

        self.api_startyear = self.api_endyear = self.meta = None
        self.bus_connected = scenario.blocks['core'].dc_bus

        super().__init__(name, scenario, run)

    def calc_power_solcast(self):

        u0 = 26.9  # W/(˚C.m2) - cSi Free standing
        u1 = 6.2  # W.s/(˚C.m3) - cSi Free standing
        mod_temp = self.data['temp_air'] + (self.data['GtiFixedTilt'] / (u0 + (u1 * self.data['WindSpeed10m'])))

        # PVGIS temperature and irradiance coefficients for cSi panels as per Huld T., Friesen G., Skoczek A.,
        # Kenny R.P., Sample T., Field M., Dunlop E.D. A power-rating model for crystalline silicon PV modules
        # Solar Energy Materials & Solar Cells. 2011 95, 3359-3369.
        k1 = -0.017237
        k2 = -0.040465
        k3 = -0.004702
        k4 = 0.000149
        k5 = 0.000170
        k6 = 0.000005
        g = self.data['GtiFixedTilt'] / 1000
        t = mod_temp - 25
        lng = np.zeros_like(g)
        lng[g != 0] = np.log(g[g != 0])  # ln(g) ignoring zeros

        # Faiman, D. Assessing the outdoor operating temperature of photovoltaic modules.
        # Prog. Photovolt. Res. Appl.2008, 16, 307–315
        eff_rel = (1 +
                   (k1 * lng) +
                   (k2 * (lng ** 2)) +
                   (k3 * t) +
                   (k4 * t * lng) +
                   (k5 * t * (lng ** 2)) +
                   (k6 * (t ** 2)))
        eff_rel = eff_rel.fillna(0)

        # calculate power of a 1kWp array, limited to 0 (negative values fail calculation)
        self.data['P'] = np.maximum(0, eff_rel * self.data['GtiFixedTilt'])

    def get_timeseries_data(self, scenario, run):

        if self.data_source == 'pvgis api':  # API input selected
            self.api_startyear = scenario.starttime.tz_convert(pytz.utc).year
            self.api_endyear = scenario.sim_endtime.tz_convert(pytz.utc).year
            self.data, self.meta, _ = pvlib.iotools.get_pvgis_hourly(scenario.latitude,
                                                                     scenario.longitude,
                                                                     start=self.api_startyear,
                                                                     end=self.api_endyear,
                                                                     url='https://re.jrc.ec.europa.eu/api/v5_2/',
                                                                     raddatabase='PVGIS-SARAH2',
                                                                     components=False,
                                                                     outputformat='json',
                                                                     pvcalculation=True,
                                                                     peakpower=1,
                                                                     pvtechchoice='crystSi',
                                                                     mountingplace='free',
                                                                     loss=0,
                                                                     optimalangles=True,
                                                                     map_variables=True)

            # PVGIS gives time slots as XX:06h - round to full hour
            self.data.index = self.data.index.round('h')

        else:  # input from file instead of API
            self.path_input_file = os.path.join(run.path_input_data, 'pv', f'{self.filename}.csv')

            if self.data_source.lower() == 'pvgis file':  # data input from fixed PVGIS csv file
                self.data, self.meta, _ = pvlib.iotools.read_pvgis_hourly(self.path_input_file, map_variables=True)
                scenario.latitude = self.meta['latitude']
                scenario.longitude = self.meta['longitude']
                # PVGIS gives time slots as XX:06 - round to full hour
                self.data.index = self.data.index.round('h')
            elif self.data_source.lower() == 'solcast file':  # data input from fixed Solcast csv file
                # no lat/lon contained in solcast files
                # self.data = pd.read_csv(self.path_input_file,
                #                         parse_dates=True,
                #                         index_col='PeriodStart')
                self.data = pd.read_csv(self.path_input_file)
                self.data['PeriodStart'] = pd.to_datetime(self.data['PeriodStart'])
                self.data['PeriodEnd'] = pd.to_datetime(self.data['PeriodEnd'])
                self.data.set_index(pd.DatetimeIndex(self.data['PeriodStart']), inplace=True)
                self.data['wind_speed'] = self.data['WindSpeed10m']
                self.data.rename(columns={'AirTemp': 'temp_air'}, inplace=True)  # compatibility with aging model
                self.calc_power_solcast()
            else:
                scenario.logger.warning('No usable PV input type specified - exiting')
                exit()  # TODO exit scenario instead of entire execution

        # resample to timestep, fill NaN values with previous ones (or next ones, if not available)
        self.data = self.data.resample(scenario.timestep).mean().ffill().bfill()
        # convert to local time
        self.data.index = self.data.index.tz_convert(tz=scenario.timezone)
        # data is in W for a 1kWp PV array -> convert to specific power
        self.data['power_spec'] = self.data['P'] / 1e3

        self.data = self.data[['power_spec', 'wind_speed', 'temp_air']]  # only keep relevant columns


class StationaryEnergyStorage(InvestBlock):

    def __init__(self, name, scenario, run):

        super().__init__(name, scenario, run)

        self.soc_init_ph = self.soc_init

        self.apriori_data = self.sc_init_ph = None

        self.loss_rate = eco.convert_sdr_to_timestep(self.sdr)

        self.flow_in_ch = self.flow_out_ch = pd.Series(dtype='float64')  # result data
        self.flow_in = self.flow_out = pd.Series(dtype='float64')

        self.sc_ch = self.soc_ch = pd.Series(dtype='float64')  # result data
        self.soc = pd.Series()

        self.soh = pd.Series(index=scenario.dti_sim)
        self.soh.loc[scenario.starttime] = self.soh_init

        """
        x denotes the flow measurement point in results

        dc_bus
          |
          |<-x->ess
          |
        """

        self.bus_connected = scenario.blocks['core'].dc_bus

        self.ess = solph.components.GenericStorage(label='ess',
                                                   inputs={self.bus_connected: solph.Flow(
                                                       nominal_value=(self.size * self.crate_chg
                                                                      if not self.opt else None),
                                                       variable_costs=self.opex_spec)},
                                                   outputs={self.bus_connected: solph.Flow(
                                                       nominal_value=(self.size * self.crate_dis
                                                                      if not self.opt else None),
                                                       variable_costs=scenario.cost_eps)},
                                                   loss_rate=self.loss_rate,
                                                   balanced={'go': True, 'rh': False}[scenario.strategy],
                                                   initial_storage_level=self.soc_init_ph,
                                                   invest_relation_input_capacity=(self.crate_chg
                                                                                   if self.opt else None),
                                                   invest_relation_output_capacity=(self.crate_dis
                                                                                    if self.opt else None),
                                                   inflow_conversion_factor=self.eff_chg,
                                                   outflow_conversion_factor=self.eff_dis,
                                                   nominal_storage_capacity=(solph.Investment(ep_costs=self.epc)
                                                                             if self.opt else self.size)
                                                   )

        scenario.components.append(self.ess)

        if self.aging:
            self.aging_model = bat.BatteryPackModel(scenario, self)

    def add_soc_trace(self, scenario):
        legentry = f'{self.name} SOC ({self.size/1e3:.1f} kWh)'
        scenario.figure.add_trace(go.Scatter(x=self.soc.index,
                                             y=self.soc,
                                             mode='lines',
                                             name=legentry,
                                             line=dict(width=2, dash=None)),
                                  secondary_y=True)

        legentry = f"{self.name} SOH"
        data = self.soh.dropna()
        scenario.figure.add_trace(go.Scatter(x=data.index,
                                             y=data,
                                             mode='lines',
                                             name=legentry,
                                             line=dict(width=2, dash=None),
                                             visible='legendonly'),
                                  secondary_y=True)

    def calc_aging(self, run, scenario, horizon):
        self.aging_model.age(self, run, scenario, horizon)

    def calc_energy(self, scenario):
        self.calc_energy_bidi(scenario)

    def calc_opex_sim(self, scenario):
        self.opex_sim = self.flow_in @ self.opex_spec * scenario.timestep_hours

    def get_ch_results(self, horizon, *_):

        self.flow_out_ch = horizon.results[(self.ess, self.bus_connected)]['sequences']['flow'][
            horizon.dti_ch]
        self.flow_in_ch = horizon.results[(self.bus_connected, self.ess)]['sequences']['flow'][
            horizon.dti_ch]

        self.flow_in = pd.concat([self.flow_in if not self.flow_in.empty else None, self.flow_in_ch])
        self.flow_out = pd.concat([self.flow_out if not self.flow_out.empty else None, self.flow_out_ch])

        # storage content during PH (does not include endtime)
        self.sc_ch = solph.views.node(horizon.results, self.name)['sequences'][
            ((self.name, 'None'), 'storage_content')][horizon.dti_ch]
        # storage content at end of ph to initialize next PH
        self.sc_init_ph = solph.views.node(horizon.results, self.name)['sequences'][
            ((self.name, 'None'), 'storage_content')][horizon.ch_endtime]

        self.soc_ch = self.sc_ch / self.size
        self.soc_init_ph = self.sc_init_ph / self.size

        self.soc = pd.concat([self.soc, self.soc_ch])  # tracking state of charge

    def get_opt_size(self, horizon):
        self.size = horizon.results[(self.ess, None)]['scalars']['invest']

    def get_legend_entry(self):
        return (f'{self.name} power (max. {self.size * self.crate_chg / 1e3:.1f} kW charge /'
                f' {self.size * self.crate_dis * self.eff_dis / 1e3:.1f} kW discharge)')

    def get_timeseries_results(self, scenario):
        """
        Collect timeseries results of the block in a scenario wide dataframe to be saved
        """
        super().get_timeseries_results(scenario)  # this goes up to the Block class

        block_ts_results = pd.DataFrame({f'{self.name}_soc': self.soc, f'{self.name}_soh': self.soh})
        scenario.result_timeseries = pd.concat([scenario.result_timeseries, block_ts_results], axis=1)

    def update_input_components(self):

        self.ess.initial_storage_level = self.soc_init_ph

        if self.apriori_data is not None:
            self.ess.inputs[self.bus_connected].fix = self.apriori_data['p'].clip(upper=0) * (-1) / (self.size * self.crate_chg)
            self.ess.outputs[self.bus_connected].fix = self.apriori_data['p'].clip(lower=0) / (self.size * self.crate_dis)


class SystemCore(InvestBlock):

    def __init__(self, name, scenario, run):

        self.size_acdc = self.opt_acdc = self.size_dcac = self.opt_dcac = 0  # might be set in super().__init__

        super().__init__(name, scenario, run)

        self.e_sim_acdc = self.e_sim_dcac = self.e_yrl_acdc = self.e_yrl_dcac = 0
        self.e_prj_acdc = self.e_prj_dcac = self.e_dis_acdc = self.e_dis_dcac = 0

        self.flow_acdc = self.flow_dcac = self.flow_acdc_ch = self.flow_dcac_ch = pd.Series(dtype='float64')

        self.equal = None

        """
        x denotes the flow measurement point in results
        
        dc_bus              ac_bus
          |                   |
          |-x-dc_ac---------->|
          |                   |
          |<----------ac_dc-x-|
        """

        self.ac_bus = solph.Bus(label='ac_bus')
        scenario.components.append(self.ac_bus)

        self.dc_bus = solph.Bus(label='dc_bus')
        scenario.components.append(self.dc_bus)

        self.ac_dc = solph.components.Converter(label='ac_dc',
                                                inputs={self.ac_bus: solph.Flow(
                                                    nominal_value=(solph.Investment(ep_costs=self.epc)
                                                                   if self.opt_acdc else self.size_acdc),
                                                    variable_costs=self.opex_spec)},
                                                outputs={self.dc_bus: solph.Flow(
                                                    variable_costs=scenario.cost_eps)},
                                                conversion_factors={self.dc_bus: self.eff_acdc})

        self.dc_ac = solph.components.Converter(label='dc_ac',
                                                inputs={self.dc_bus: solph.Flow(
                                                    nominal_value=(solph.Investment(ep_costs=self.epc)
                                                                   if self.opt_dcac else self.size_dcac),
                                                    variable_costs=self.opex_spec)},
                                                outputs={self.ac_bus: solph.Flow(
                                                    variable_costs=scenario.cost_eps)},
                                                conversion_factors={self.ac_bus: self.eff_dcac})

        scenario.components.append(self.ac_dc)
        scenario.components.append(self.dc_ac)

        if self.opt and self.equal:
            # add a tuple of tuples to the list of equal variables of the scenario
            scenario.equal_variables.append({'var1': {'in': self.dc_bus, 'out': self.dc_ac},
                                             'var2': {'in': self.ac_bus, 'out': self.ac_dc},
                                             'factor': 1})

    def add_power_trace(self, scenario):
        legentry = f'{self.name} DC-AC power (max. {self.size_dcac/1e3:.1f} kW)'
        scenario.figure.add_trace(go.Scatter(x=self.flow_dcac.index,
                                             y=self.flow_dcac,
                                             mode='lines',
                                             name=legentry,
                                             line=dict(width=2, dash=None),
                                             visible='legendonly'),
                                  secondary_y=False)

        legentry = f'{self.name} AC-DC power (max. {self.size_acdc/1e3:.1f} kW)'
        scenario.figure.add_trace(go.Scatter(x=self.flow_acdc.index,
                                             y=self.flow_acdc,
                                             mode='lines',
                                             name=legentry,
                                             line=dict(width=2, dash=None),
                                             visible='legendonly'),
                                  secondary_y=False)

    def calc_capex_init(self, scenario):
        self.capex_init = (self.size_acdc + self.size_dcac) * self.capex_spec

    def calc_energy(self, scenario):

        # energy result calculation is different from any other block as there is no in/out definition of flow
        self.e_sim_dcac = self.flow_dcac.sum() * scenario.timestep_hours  # flow values are powers --> conversion to Wh
        self.e_sim_acdc = self.flow_acdc.sum() * scenario.timestep_hours
        self.e_yrl_dcac = eco.scale_sim2year(self.e_sim_dcac, scenario)
        self.e_yrl_acdc = eco.scale_sim2year(self.e_sim_acdc, scenario)
        self.e_prj_dcac = eco.scale_year2prj(self.e_yrl_dcac, scenario)
        self.e_prj_acdc = eco.scale_year2prj(self.e_yrl_acdc, scenario)
        self.e_dis_dcac = eco.acc_discount(self.e_yrl_dcac, scenario.prj_duration_yrs, scenario.wacc)
        self.e_dis_acdc = eco.acc_discount(self.e_yrl_acdc, scenario.prj_duration_yrs, scenario.wacc)

    def calc_mntex_yrl(self):
        self.mntex_yrl = (self.size_acdc + self.size_dcac) * self.mntex_spec

    def calc_opex_sim(self, scenario):
        self.opex_sim = (self.flow_acdc + self.flow_dcac) @ self.opex_spec * scenario.timestep_hours

    def get_ch_results(self, horizon, scenario):

        self.flow_acdc_ch = horizon.results[(scenario.blocks['core'].ac_bus, self.ac_dc)]['sequences']['flow'][
            horizon.dti_ch]
        self.flow_dcac_ch = horizon.results[(scenario.blocks['core'].dc_bus, self.dc_ac)]['sequences']['flow'][
            horizon.dti_ch]

        self.flow_acdc = pd.concat([self.flow_acdc, self.flow_acdc_ch])
        self.flow_dcac = pd.concat([self.flow_dcac, self.flow_dcac_ch])

    def get_opt_size(self, horizon):

        if self.opt_acdc:
            self.size_acdc = horizon.results[(self.ac_bus, self.ac_dc)]['scalars']['invest']
        if self.opt_dcac:
            self.size_dcac = horizon.results[(self.dc_bus, self.dc_ac)]['scalars']['invest']

    def get_timeseries_results(self, scenario):
        """
        Collect timeseries results of the block in a scenario wide dataframe to be saved
        """
        block_ts_results = pd.DataFrame({f'{self.name}_flow_dcac': self.flow_dcac,
                                         f'{self.name}_flow_acdc': self.flow_acdc})
        scenario.result_timeseries = pd.concat([scenario.result_timeseries, block_ts_results], axis=1)

    def set_init_size(self, scenario, run):

        if (self.size_acdc == 'equal') and (self.size_dcac == 'equal'):
            self.size_acdc = self.size_dcac = 'opt'
            scenario.logger.warning(f'\"{self.name}\" component size was defined as "equal" for'
                                    f' AC/DC and DC/AC converter. This was changed to optimization of the size of both'
                                    f' components with an additional "equal" constraint')
        elif self.size_acdc == 'equal':
            self.size_acdc = self.size_dcac
            self.equal = True
        elif self.size_dcac == 'equal':
            self.size_dcac = self.size_acdc
            self.equal = True
        else:
            self.equal = False

        if (self.size_acdc != 'opt') and (self.size_dcac != 'opt'):
            self.opt = self.opt_acdc = self.opt_dcac = False

        if self.size_acdc == 'opt':
            self.opt = self.opt_acdc = True

        if self.size_dcac == 'opt':
            self.opt = self.opt_dcac = True

    def update_input_components(self):
        pass  # function needs to be callable


class VehicleCommoditySystem(CommoditySystem):
    """
    VehicleCommoditySystem is a CommoditySystem operating vehicles in a service system generating revenues from rentals
    """

    def __init__(self, name, scenario, run):
        super().__init__(name, scenario, run)

    def calc_revenue(self, scenario):
        for commodity in self.commodities.values():
            commodity.calc_revenue(scenario)
            self.crev_sim += commodity.crev_sim

        self.accumulate_crev(scenario)


class WindSource(RenewableInvestBlock):

    def __init__(self, name, scenario, run):

        self.bus_connected = scenario.blocks['core'].ac_bus

        super().__init__(name, scenario, run)

        self.path_turbine_data_file = self.turbine_data = self.turbine_type = None

    def get_timeseries_data(self, scenario, run):

        if self.data_source in scenario.blocks.keys():  # input from a PV block

            self.data = scenario.blocks[self.data_source].data.copy()
            self.data['wind_speed_adj'] = windpowerlib.wind_speed.hellman(self.data['wind_speed'], 10, self.height)

            self.path_turbine_data_file = os.path.join(run.path_input_data, 'wind', 'turbine_data.pkl')
            self.turbine_type = 'E-53/800'  # smallest fully filled wind turbine in dataseta as per June 2024
            self.turbine_data = pd.read_pickle(self.path_turbine_data_file)
            self.turbine_data = self.turbine_data.loc[
                self.turbine_data['turbine_type'] == self.turbine_type].reset_index()

            self.data['power_original'] = windpowerlib.power_output.power_curve(
                wind_speed=self.data['wind_speed_adj'],
                power_curve_wind_speeds=ast.literal_eval(self.turbine_data.loc[0, 'power_curve_wind_speeds']),
                power_curve_values=ast.literal_eval(self.turbine_data.loc[0, 'power_curve_values']),
                density_correction=False)
            self.data['power_spec'] = self.data['power_original'] / self.turbine_data.loc[0, 'nominal_power']

        else:  # input from file instead of PV block

            self.path_input_file = os.path.join(run.path_input_data, 'wind', f'{self.filename}.csv')
            self.data = self.read_input_csv(self.path_input_file, scenario)<|MERGE_RESOLUTION|>--- conflicted
+++ resolved
@@ -809,47 +809,20 @@
         self.bus = solph.Bus(label=f'{self.name}_bus')
         scenario.components.append(self.bus)
 
-<<<<<<< HEAD
-        if self.opt_g2mg:
-            self.src = solph.components.Source(label=f'{self.name}_src',
-                                               outputs={self.bus: solph.Flow(
-                                                   investment=solph.Investment(ep_costs=self.epc),
-                                                   variable_costs=self.opex_spec_g2mg)}
-                                               )
-        else:
-            self.src = solph.components.Source(label=f'{self.name}_src',
-                                               outputs={self.bus: solph.Flow(
-                                                   nominal_value=self.size_g2mg,
-                                                   variable_costs=self.opex_spec_g2mg)}
-                                               )
-        if self.opt_mg2g:
-            self.snk = solph.components.Sink(label=f'{self.name}_snk',
-                                             inputs={self.bus: solph.Flow(
-                                                 investment=solph.Investment(ep_costs=self.epc),
-                                                 variable_costs=self.opex_spec_mg2g)}
-                                             )
-        else:
-            self.snk = solph.components.Sink(label=f'{self.name}_snk',
-                                             inputs={self.bus: solph.Flow(
-                                                 nominal_value=self.size_mg2g,
-                                                 variable_costs=self.opex_spec_mg2g)}
-                                             )
-=======
         self.src = solph.components.Source(label=f'{self.name}_src',
-                                           outputs={self.bus_connected: solph.Flow(
+                                           outputs={self.bus: solph.Flow(
                                                nominal_value=(solph.Investment(ep_costs=self.epc)
                                                               if self.opt_g2mg else self.size_g2mg),
                                                variable_costs=self.opex_spec_g2mg)}
                                            )
 
         self.snk = solph.components.Sink(label=f'{self.name}_snk',
-                                         inputs={self.bus_connected: solph.Flow(
+                                         inputs={self.bus: solph.Flow(
                                              nominal_value=(solph.Investment(ep_costs=self.epc)
                                                             if self.opt_mg2g else self.size_mg2g),
                                              variable_costs=self.opex_spec_mg2g)}
                                          )
 
->>>>>>> a05d5ade
         scenario.components.append(self.src)
         scenario.components.append(self.snk)
 
