--- conflicted
+++ resolved
@@ -371,7 +371,8 @@
                                                          f'{self.name}_summary_temp.pkl')
 
         self.result_timeseries = pd.DataFrame(index=self.dti_sim_extd,
-                                              columns=pd.MultiIndex.from_tuples([], names=['block', 'timeseries']))
+                                              columns=pd.MultiIndex.from_tuples([],
+                                                                                names=['block', 'timeseries']))
         self.path_result_ts_file = os.path.join(
             self.run.path_result_dir,
             f'{self.run.runtimestamp}_{self.run.scenario_file_name}_{self.name}_results_ts.csv')
@@ -453,24 +454,7 @@
         self.e_renewable_act = self.e_renewable_pot = self.e_renewable_curt = 0
 
         # Result variables - Cost
-<<<<<<< HEAD
-        self.expenditures = pd.DataFrame(index=['capex', 'mntex', 'opex', 'opex_ext', 'totex', 'crev'],  # ext = external charging
-                                         columns=['init', 'sim', 'yrl', 'prj', 'dis', 'ann'],
-                                         data=0,
-                                         dtype=float)
-
-        # initialize non-existing expenditures with None
-        for ex_periods, ex_type in [(('sim', 'yrl'), 'capex'),
-                                   (('init', 'sim'), 'mntex'),
-                                   (('init'), 'opex'),
-                                   (('init'), 'opex_ext'),
-                                   (('init', 'yrl'), 'totex'),
-                                   (('init', 'ann'), 'crev')]:
-            for ex_period in ex_periods:
-                self.expenditures.loc[ex_period, ex_type] = None
-=======
         self.expenditures = utils.create_expenditures_dataframe()
->>>>>>> 2e6d1cb0
 
         self.lcoe_total = self.lcoe_wocs = None
         self.npv = self.irr = self.mirr = None
@@ -506,14 +490,8 @@
             except ZeroDivisionError:
                 self.logger.warning(f'Renewable share calculation: division by zero')
 
-<<<<<<< HEAD
-        totex_dis_cs = (sum([cs.totex_dis for cs in self.commodity_systems.values()]) +
-                        sum([ics.totex_dis for ics in self.blocks.values() if isinstance(ics, blocks.ICEVSystem)]))
-
-=======
         totex_dis_cs = (sum([cs.expenditures.loc['totex', 'dis'] for cs in self.commodity_systems.values()]) +
                         sum([ics.expenditures.loc['totex', 'dis'] for ics in self.blocks.values() if isinstance(ics, blocks.ICEVSystem)]))
->>>>>>> 2e6d1cb0
         if self.energies.loc['del', 'dis'] == 0:
             self.logger.warning(f'LCOE calculation: division by zero')
         else:
@@ -666,37 +644,12 @@
         for block_name, block_obj in result_blocks.items():
             # Save all attributes of type int, float, str, bool and None to result summary
             write_values(block_name, block_obj)
-<<<<<<< HEAD
-            # write values of DataFrames containing results to summary
-            for var_prefix, var_name in [('e_', 'energies'),
-                                         ('', 'expenditures')]:
-                if hasattr(block_obj, var_name) and isinstance(getattr(block_obj, var_name), pd.DataFrame):
-                    for id1, id2 in itertools.product(getattr(block_obj, var_name).index,
-                                                              getattr(block_obj, var_name).columns):
-                        self.result_summary.loc[(block_name, f'{var_prefix}{id1}_{id2}'), self.name] = (
-                            getattr(block_obj, var_name).loc[id1, id2])
-            if isinstance(block_obj, blocks.CommoditySystem):
-                for commodity_name, commodity_obj in block_obj.commodities.items():
-                    write_values(commodity_name, commodity_obj)
-            if hasattr(block_obj, 'peakshaving_ints') and block_obj.peakshaving:
-                for interval in block_obj.peakshaving_ints.index:
-                    if block_obj.peakshaving_ints.loc[interval, 'start'] <= self.dti_sim[-1]:
-                        self.result_summary.loc[(block_name, f'power_peak_{interval}'), self.name] = float(
-                            block_obj.peakshaving_ints.loc[interval, 'power'])
-                        self.result_summary.loc[(block_name, f'power_period_fraction_{interval}'), self.name] = float(
-                            block_obj.peakshaving_ints.loc[interval, 'period_fraction'])
-                        self.result_summary.loc[(block_name, f'power_opex_spec_{interval}'), self.name] = (
-                            float(block_obj.peakshaving_ints.loc[interval, 'opex_spec']))
-                        self.result_summary.loc[(block_name, f'power_opex_{interval}'), self.name] = (
-                            block_obj.peakshaving_ints.loc[interval, ['period_fraction', 'power', 'opex_spec']].prod())
-=======
             write_dataframes(block_name, block_obj)
 
             if hasattr(block_obj, 'subblocks'):
                 for subblock_name, subblock_obj in block_obj.subblocks.items():
                     write_values(subblock_name, subblock_obj)
                     write_dataframes(subblock_name, subblock_obj)
->>>>>>> 2e6d1cb0
 
         self.result_summary.to_pickle(self.path_result_summary_tempfile)
 
