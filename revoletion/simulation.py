#!/usr/bin/env python3

import geopy
import graphviz
import holidays
import importlib.metadata
import itertools
import logging
import logging.handlers
import math
import os
import pathlib
import plotly.subplots
import pprint
import psutil
import pytz
import re
import shutil
import subprocess
import sys
import threading
import time
import timezonefinder
import traceback
import warnings

import multiprocessing as mp
import numpy_financial as npf
import oemof.solph as solph
import pandas as pd
import pyomo.environ as po

from revoletion import blocks
from revoletion import checker
from revoletion import constraints
from revoletion import dispatch
from revoletion import logger as logger_fcs
from revoletion import scheduler
from revoletion import utils


class OptimizationError(Exception):
    pass


class OptimizationSuccessfulFilter(logging.Filter):
    def filter(self, record):
        # Filter out log messages from the root logger
        return not (record.name == 'root' and record.msg == 'Optimization successful...')


class PredictionHorizon:

    def __init__(self, index, scenario):

        self.index = index
        self.scenario = scenario

        # Time and data slicing --------------------------------
        self.starttime = self.scenario.starttime + (index * self.scenario.len_ch)  # calc both start times
        self.ch_endtime = self.starttime + self.scenario.len_ch
        self.ph_endtime = self.starttime + self.scenario.len_ph
        self.timestep = self.scenario.timestep

        self.components = []  # empty list to store all oemof-solph components
        self.constraints = constraints.CustomConstraints(scenario=self.scenario)
        # add existing capex costs to constraints
        self.constraints.capex_init_existing = self.scenario.capex_init_existing

        # Display logger message if PH exceeds simulation end time and has to be truncated
        if self.ph_endtime > self.scenario.sim_endtime and self.scenario.truncate_ph:
            self.scenario.logger.info(f'Horizon {self.index + 1} of {self.scenario.nhorizons} - ' +
                                      f'Prediction Horizon truncated to simulation end time')

        # Truncate PH and CH to simulation or eval end time
        self.ph_endtime = min(self.ph_endtime, self.scenario.sim_extd_endtime)
        self.ch_endtime = min(self.ch_endtime, self.scenario.sim_endtime)

        self.scenario.logger.info(f'Horizon {self.index + 1} of {self.scenario.nhorizons} - ' +
                                  f'Start: {self.starttime} - ' +
                                  f'CH end: {self.ch_endtime} - ' +
                                  f'PH end: {self.ph_endtime}')

        # Create datetimeindex for ph and ch; neglect last timestep as this is the first timestep of the next ph / ch
        self.dti_ph = pd.date_range(start=self.starttime, end=self.ph_endtime, freq=self.scenario.timestep, inclusive='left')
        self.dti_ch = pd.date_range(start=self.starttime, end=self.ch_endtime, freq=self.scenario.timestep, inclusive='left')

        self.scenario.logger.info(f'Horizon {self.index + 1} of {self.scenario.nhorizons} - '
                                  f'Initializing model build')

        for block in [block for block in self.scenario.blocks.values() if hasattr(block, 'data')]:
            block.data_ph = block.data[self.starttime:self.ph_endtime]
            if isinstance(block, blocks.CommoditySystem):
                for commodity in block.commodities.values():
                    commodity.data_ph = commodity.data[self.starttime:self.ph_endtime]

        # if apriori power scheduling is necessary, calculate power schedules:
        if self.scenario.scheduler:
            self.scenario.logger.info(f'Horizon {self.index + 1} of {self.scenario.nhorizons} - '
                                      f'Calculating power schedules for commodities with rulebased charging strategies')
            self.scenario.scheduler.calc_ph_schedule(self)

        for block in self.scenario.blocks.values():
            block.update_input_components(self)  # (re)define solph components that need example slices

        self.results = None
        self.meta_results = None

        # Build energy system model --------------------------------

        self.scenario.logger.info(f'Horizon {self.index + 1} of {self.scenario.nhorizons} - '
                                   f'Building oemof model')

        self.es = solph.EnergySystem(timeindex=self.dti_ph,
                                     infer_last_interval=True)  # initialize energy system model instance

        for component in self.components:
            self.es.add(component)  # add components to this horizon's energy system

        if self.index == 0 and self.scenario.run.save_system_graphs:  # first horizon - create graph of energy system
            self.draw_energy_system()

        self.scenario.logger.info(f'Horizon {self.index + 1} of {self.scenario.nhorizons} - '
                                  f'Building optimization problem')

        # Build the mathematical linear optimization model with pyomo
        self.model = solph.Model(self.es, debug=self.scenario.run.debugmode)

        # Apply custom constraints
        self.constraints.apply_constraints(model=self.model)

        if self.scenario.run.dump_model and self.scenario.strategy != 'rh':
            self.model.write(self.scenario.run.path_dump_file, io_options={'symbolic_solver_labels': True})

        self.scenario.logger.debug(f'Horizon {self.index + 1} of {self.scenario.nhorizons} - '
                                   f'Model build completed')

    def draw_energy_system(self):
        """
        This method draws a directed graph of the scenario's energy system and saves it as a pdf file
        """
        # Initialize the graph with the filepath without extension
        dot = graphviz.Digraph(filename=os.path.splitext(self.scenario.path_system_graph_file)[0])

        # Define drawing styles for certain components
        dot.node('Bus', shape='rectangle', fontsize='10', color='red')
        dot.node('Sink', shape='trapezium', fontsize='10')
        dot.node('Source', shape='invtrapezium', fontsize='10')
        dot.node('Storage', shape='rectangle', style='dashed', fontsize='10', color='green')

        busses = []
        # draw a node for each of the network's components.
        for nd in self.es.nodes:
            if isinstance(nd, solph.Bus):
                dot.node(nd.label,
                         shape='rectangle',
                         fontsize='10',
                         fixedsize='shape',
                         width='2.4',
                         height='0.6',
                         color='red')
                # keep the bus reference for drawing edges later
                busses.append(nd)
            elif isinstance(nd, solph.components.Sink):
                dot.node(nd.label, shape='trapezium', fontsize='10')
            elif isinstance(nd, solph.components.Source):
                dot.node(nd.label, shape='invtrapezium', fontsize='10')
            elif isinstance(nd, solph.components.Converter):
                dot.node(nd.label, shape='rectangle', fontsize='10')
            elif isinstance(nd, solph.components.GenericStorage):
                dot.node(nd.label, shape='rectangle', style='dashed', fontsize='10', color='green')
            else:
                self.scenario.logger.debug(f'System Node {nd.label} - Type {type(nd)} not recognized')

        # draw the edges between the nodes based on each bus inputs/outputs
        for bus in busses:
            for component in bus.inputs:
                # draw an arrow from the component to the bus
                dot.edge(component.label, bus.label)
            for component in bus.outputs:
                # draw an arrow from the bus to the component
                dot.edge(bus.label, component.label)

        try:
            dot.render(cleanup=True)
        except Exception as e:  # inhibiting failing renderer from stopping model execution
            self.scenario.logger.warning(f'System graph rendering failed - Traceback: {e}')

    def get_results(self):
        """
        Get result data slice for current CH from results and save in result dataframes for later analysis
        Get (possibly optimized) component sizes from results to handle outputs more easily
        """

        self.scenario.logger.debug(f'Horizon {self.index + 1} of {self.scenario.nhorizons} - Getting results')

        self.results = solph.processing.results(self.model)  # Get the results of the solved horizon from the solver

        if self.scenario.run.debugmode:
            self.meta_results = solph.processing.meta_results(self.model)
            pprint.pprint(self.meta_results)

        # free up RAM
        del self.model

        # get optimum component sizes for optimized blocks
        for block in [block for block in self.scenario.blocks.values()
                      if isinstance(block, blocks.InvestBlock) and block.invest]:
            block.get_invest_size(self)

        for block in self.scenario.blocks.values():
            block.get_ch_results(self)

        for block in [block for block in self.scenario.blocks.values() if hasattr(block, 'aging')]:
            block.calc_aging(self)

    def run_optimization(self):
        self.scenario.logger.info(f'Horizon {self.index + 1} of {self.scenario.nhorizons} - '
                                  f'Model built, starting optimization')
        results = self.model.solve(solver=self.scenario.run.solver, solve_kwargs={'tee': self.scenario.run.debugmode})
        if (results.solver.status == po.SolverStatus.ok) and \
                (results.solver.termination_condition == po.TerminationCondition.optimal):
            self.scenario.logger.info(f'Horizon {self.index + 1} of {self.scenario.nhorizons} - '
                                      f'Optimization completed, getting results')
            if self.scenario.nhorizons == 1:  # Don't store objective for multiple horizons in scenario (most RH scenarios)
                self.scenario.objective_opt = self.model.objective()
        elif results.solver.termination_condition == po.TerminationCondition.infeasible:
            raise OptimizationError(
                f'Horizon {self.index + 1} of {self.scenario.nhorizons} - Scenario failed: Infeasible')
        elif results.solver.termination_condition == po.TerminationCondition.unbounded:
            raise OptimizationError(
                f'Horizon {self.index + 1} of {self.scenario.nhorizons} - Scenario failed: Unbounded')
        elif results.solver.termination_condition == po.TerminationCondition.infeasibleOrUnbounded:
            raise OptimizationError(
                f'Horizon {self.index + 1} of {self.scenario.nhorizons} - Scenario failed: Infeasible or Unbounded '
                f'(To solve this error try to set investment limits for blocks or for the scenario)')
        else:
            raise Exception(f'Horizon {self.index + 1} of {self.scenario.nhorizons} - '
                            f'Optimization terminated with unknown status: {results.solver.termination_condition}')


class Scenario:

    def __init__(self, name, run, logger, lock):

        self.name = name
        self.run = run
        self.logger = logger
        self.logger.propagate = False

        def custom_warning_handler(message, category, filename, lineno, file=None, line=None):
            # Force warnings in custom formatting and ignore warnings about infeasible or unbounded optimizations
            if not 'Optimization ended with status warning and termination condition' in str(message):
                logger.warning(f'{category.__name__}: {message} (in {filename}, line {lineno})')

        warnings.showwarning = custom_warning_handler

        # General Information --------------------------------

        self.runtime_start = time.perf_counter()
        self.runtime_end = None  # placeholder
        self.runtime_len = None  # placeholder

        self.worker = mp.current_process()

        self.logger.info(f'Scenario initialized on {self.worker.name.ljust(18)}' +
                         (f' - Parent: {self.worker._parent_name}' if hasattr(self.worker, '_parent_name') else ''))

        self.parameters = self.run.scenario_data[self.name]
        for key, value in self.parameters.loc['scenario', :].items():
            setattr(self, key, value)  # this sets all the parameters defined in the csv file

        # add SystemCore to blocks ensuring SystemCore is the first component to be built
        self.blocks = {**{'core': 'SystemCore'}, **self.blocks}

        self.currency = self.currency.upper()  # all other parameters are .lower()-ed

        self.tzfinder = timezonefinder.TimezoneFinder()
        self.timezone = pytz.timezone(self.tzfinder.certain_timezone_at(lat=self.latitude, lng=self.longitude))

        geolocator = geopy.geocoders.Nominatim(user_agent=f'location_finder')
        self.country = 'DE'  # set default country
        self.state = 'BY'  # set default state
        try:
            if lock is None:  # sequential
                location = geolocator.reverse((self.latitude, self.longitude), language="en", exactly_one=True)
            else:  # parallel
                with lock:
                    time.sleep(2)  # max 1 request per second --> wait for 2 seconds to make sure to not avoid the limit
                    location = geolocator.reverse((self.latitude, self.longitude), language="en", exactly_one=True)
            if location:
                self.country, self.state = location.raw['address']['ISO3166-2-lvl4'].split('-')
        except geopy.exc.GeocoderUnavailable:
            self.logger.warning(f'Connection to Geocoder failed.'
                                f' Using default country ({self.country}) and state ({self.state}).')

        # convert to datetime and calculate time(delta) values
        # simulation and project timeframe start simultaneously
        # simulation vs. extended simulation: for rh strategy and truncate_ph = False, the extended simulation timeframe
        # is longer than the simulation timeframe defined by the example parameter duration. Otherwise, they are the same.
        # ToDo: check for format not only len of string
        self.starttime = self.starttime if len(self.starttime) > 10 else self.starttime + ' 00:00'
        self.starttime = pd.to_datetime(self.starttime, format='%d.%m.%Y %H:%M').floor(self.timestep).tz_localize(self.timezone)

        self.sim_duration = (pd.Timedelta(days=self.sim_duration) if isinstance(self.sim_duration, (float, int))
                             else pd.Timedelta(self.sim_duration)).floor(self.timestep)
        self.sim_extd_duration = self.sim_duration
        self.sim_endtime = self.starttime + self.sim_duration
        self.sim_extd_endtime = self.sim_endtime
        self.prj_duration_yrs = self.prj_duration
        self.prj_endtime = self.starttime + pd.DateOffset(years=self.prj_duration)
        self.prj_duration = self.prj_endtime - self.starttime  # takes leap years into account

        if self.strategy == 'rh':
            self.len_ph = pd.Timedelta(hours=self.len_ph)
            self.len_ch = pd.Timedelta(hours=self.len_ch)
            self.nhorizons = math.ceil(self.sim_duration / self.len_ch)  # number of timeslices to run
            if not self.truncate_ph:
                # if PH is not truncated, the end of the last PH may be later than the end of the evaluation period
                self.sim_extd_duration = self.len_ch * (self.nhorizons - 1) + self.len_ph
                self.sim_extd_endtime = self.starttime + self.sim_extd_duration
        elif self.strategy in ['go']:
            self.len_ph = self.sim_duration
            self.len_ch = self.sim_duration
            self.nhorizons = 1

        # generate a datetimeindex for the energy system model to run on
        self.dti_sim = pd.date_range(start=self.starttime, end=self.sim_endtime, freq=self.timestep, inclusive='left')
        # extended index covers PHs that are not truncated after simulation end time
        self.dti_sim_extd = pd.date_range(start=self.starttime, end=self.sim_extd_endtime, freq=self.timestep,
                                          inclusive='left')

        # generate variables for calculations
        self.timestep_td = pd.Timedelta(self.dti_sim_extd.freq)
        self.timestep_hours = self.timestep_td.total_seconds() / 3600
        self.sim_yr_rat = self.sim_duration / pd.Timedelta(days=365)  # no leap years
        self.sim_prj_rat = self.sim_duration / self.prj_duration

        # get holidays during simulation timeframe
        years = range(min(self.dti_sim_extd).year, max(self.dti_sim_extd).year + 1)
        try:
            self.holiday_dates = sorted(
                getattr(holidays, self.country)(years=years,
                                                state=self.state))
        except NotImplementedError:  # not for all countries the states are available (e.g. France)
            try:
                self.holiday_dates = sorted(
                    getattr(holidays, self.country)(years=years))
                self.logger.warning(f'Holidays for state {self.state} not available.'
                                    f' Country-wide holidays for {self.country} are used instead.')
            except AttributeError:  # not all countries worldwide are available
                self.holiday_dates = []
                self.logger.warning(f'Holidays for country {self.country} not available.'
                                    f' No public holidays are considered in this scenario.')

        # prepare for system graph saving later on
        self.path_system_graph_file = os.path.join(
            self.run.path_result_dir,
            f'{self.run.runtimestamp}_{self.run.scenario_file_name}_{self.name}_system_graph.pdf')

        # prepare for dispatch plot saving later on
        self.plot_file_path = os.path.join(self.run.path_result_dir, f'{run.runtimestamp}_'
                                                                     f'{run.scenario_file_name}_'
                                                                     f'{self.name}.html')

        # prepare for cumulative result saving later on
        self.result_summary = pd.DataFrame(columns=['Block', 'Key', self.name])
        self.result_summary = self.result_summary.set_index(['Block', 'Key'])
        self.path_result_summary_tempfile = os.path.join(self.run.path_result_dir,
                                                         f'{self.name}_summary_temp.pkl')

        self.result_timeseries = pd.DataFrame(index=self.dti_sim_extd,
                                              columns=pd.MultiIndex.from_tuples([], names=['block', 'timeseries']))
        self.path_result_ts_file = os.path.join(
            self.run.path_result_dir,
            f'{self.run.runtimestamp}_{self.run.scenario_file_name}_{self.name}_results_ts.csv')

        self.exception = None  # placeholder for possible infeasibility

        # Energy System Blocks --------------------------------

        # create all block objects defined in the scenario DataFrame under "scenario/blocks" as a dict
        self.blocks = self.create_block_objects()
        self.commodity_systems = {block.name: block for block in self.blocks.values()
                                  if isinstance(block, blocks.CommoditySystem)}

        # initialize variable to store initial investment costs given in scenario definition
        self.capex_init_existing = 0
        # get all initial capex costs for existing components
        for block in self.blocks.values():
            block.calc_capex_init_existing()
        if self.invest_max is not None and self.invest_max < self.capex_init_existing:
            self.logger.error(f'Initial investment costs of {self.capex_init_existing:.2f} {self.currency} '
                              f'exceed maximum investment limit of {self.invest_max} {self.currency}')
            raise ValueError(f'Initial investment costs of {self.capex_init_existing:.2f} {self.currency} '
                             f'exceed maximum investment limit of {self.invest_max} {self.currency}')

        # Execute commodity system discrete event simulation
        # can only be started after all blocks have been initialized, as the different systems depend on each other.
        if any([cs.data_source in ['demand', 'usecases'] for cs in self.commodity_systems.values()]):
            dispatch.execute_des(self, self.run)

        for cs in [cs for cs in self.commodity_systems.values() if cs.data_source in ['usecases', 'demand']]:
            for commodity in cs.commodities.values():
                commodity.data = cs.data.loc[:, (commodity.name, slice(None))].droplevel(0, axis=1)

        # ToDo: move to checker.py
        # check example parameter configuration for model dump
        if self.run.dump_model and self.strategy == 'rh':
            self.logger.warning('Model file dump not implemented for RH operating strategy - ' +
                                'File dump deactivated for current scenario')

        # check example parameter configuration of rulebased charging for validity
        if cs_unlim := [cs for cs in self.commodity_systems.values() if
                        (cs.mode_scheduling in self.run.apriori_lvls)
                        and cs.mode_scheduling != 'uc'
                        and not cs.power_lim_static]:
            if [block for block in self.blocks.values() if getattr(block, 'invest', False)]:
                raise ValueError(f'Rulebased charging except for uncoordinated charging (uc) '
                                 f'without static load management (lm_static) is not compatible'
                                 f' with size optimization')
            if [block for block in self.blocks.values() if isinstance(block, blocks.StationaryEnergyStorage)]:
                raise ValueError(f'Rulebased charging except for uncoordinated charging (uc) '
                                 f'without static load management (lm_static) is not implemented for systems with '
                                 f'stationary energy storage')
            if len(set([cs.mode_scheduling for cs in cs_unlim])) > 1:
                raise ValueError(f'All rulebased CommoditySystems with dynamic load management '
                                 f'have to follow the same strategy. Different strategies are not possible')
            if cs_unlim[0].mode_scheduling == 'equal' and len(set([cs.bus_connected for cs in cs_unlim])) > 1:
                raise ValueError(f'If strategy "equal" is chosen for CommoditySystems with'
                                 f' dynamic load management, all CommoditySystems with dynamic load management have to'
                                 f' be connected to the same bus')

        self.scheduler = None
        if any([cs for cs in self.commodity_systems.values() if cs.mode_scheduling in self.run.apriori_lvls]):
            self.scheduler = scheduler.AprioriPowerScheduler(scenario=self)

        # Result variables --------------------------------
        self.figure = None  # placeholder for plotting

        self.cashflows = pd.DataFrame()

        self.objective_opt = None  # placeholder for objective optimised by the optimizer. Not used for Rolling Horizon

        # Result variables - Energy
        self.energies = pd.DataFrame(index=['del', 'pro', 'ext'],  # ext = external charging
                                     columns=['sim', 'yrl', 'prj', 'dis'],
                                     data=0,
                                     dtype=float)
        self.e_eta = None
        self.renewable_curtailment = self.renewable_share = None
        self.e_renewable_act = self.e_renewable_pot = self.e_renewable_curt = 0

        # Result variables - Cost
        self.expenditures = pd.DataFrame(index=['capex', 'mntex', 'opex', 'opex_ext', 'totex', 'crev'],  # ext = external charging
                                         columns=['init', 'sim', 'yrl', 'prj', 'dis', 'ann'],
                                         data=0,
                                         dtype=float)

        # initialize non-existing expenditures with None
        for ex_periods, ex_type in [(('sim', 'yrl'), 'capex'),
                                   (('init', 'sim'), 'mntex'),
                                   (('init'), 'opex'),
                                   (('init'), 'opex_ext'),
                                   (('init', 'yrl'), 'totex'),
                                   (('init', 'ann'), 'crev')]:
            for ex_period in ex_periods:
                self.expenditures.loc[ex_period, ex_type] = None

        self.lcoe_total = self.lcoe_wocs = None
        self.npv = self.irr = self.mirr = None

        self.logger.debug(f'Scenario initialization completed')

    def calc_meta_results(self):

        # TODO implement commodity v2s usage share
        # TODO implement energy storage usage share

        if self.energies.loc['pro', 'sim'] == 0:
            self.logger.warning(f'Core efficiency calculation: division by zero')
        else:
            try:
                self.e_eta = self.energies.loc['del', 'sim'] / self.energies.loc['pro', 'sim']
            except ZeroDivisionError:
                self.logger.warning(f'Core efficiency calculation: division by zero')

        if self.e_renewable_pot == 0:
            self.logger.warning(f'Renewable curtailment calculation: division by zero')
        else:
            try:
                self.renewable_curtailment = self.e_renewable_curt / self.e_renewable_pot
            except ZeroDivisionError:
                self.logger.warning(f'Renewable curtailment calculation: division by zero')

        if self.energies.loc['pro', 'sim'] == 0:
            self.logger.warning(f'Renewable share calculation: division by zero')
        else:
            try:
                self.renewable_share = self.e_renewable_act / self.energies.loc['pro', 'sim']
            except ZeroDivisionError:
                self.logger.warning(f'Renewable share calculation: division by zero')

<<<<<<< HEAD
        totex_dis_cs = sum([cs.totex_dis for cs in self.commodity_systems.values()])
        if self.energies.loc['del', 'dis'] == 0:
=======
        totex_dis_cs = (sum([cs.totex_dis for cs in self.commodity_systems.values()]) +
                        sum([ics.totex_dis for ics in self.blocks.values() if isinstance(ics, blocks.ICEVSystem)]))

        if self.e_dis_del == 0:
>>>>>>> fc76339a
            self.logger.warning(f'LCOE calculation: division by zero')
        else:
            try:
                self.lcoe_total = self.expenditures.loc['totex','dis'] / self.energies.loc['del', 'dis']
                self.lcoe_wocs = (self.expenditures.loc['totex','dis'] - totex_dis_cs) / self.energies.loc['del', 'dis']
            except ZeroDivisionError:
                self.lcoe_total = self.lcoe_wocs = None
                self.logger.warning(f'LCOE calculation: division by zero')

        self.npv = self.expenditures.loc['crev','dis'] - self.expenditures.loc['totex','dis']
        self.irr = npf.irr(self.cashflows.sum(axis=1).to_numpy())
        self.mirr = npf.mirr(self.cashflows.sum(axis=1).to_numpy(), self.wacc, self.wacc)

        # print basic results
        totex_dis = self.expenditures.loc['totex','dis']
        self.logger.info(f'NPC {f"{totex_dis:,.2f}" if pd.notna(totex_dis) else "-"} {self.currency} -'
                         f' NPV {f"{self.npv:,.2f}" if pd.notna(self.npv) else "-"} {self.currency} -'
                         f' LCOE {f"{self.lcoe_wocs * 1e5:,.2f}" if pd.notna(self.lcoe_wocs) else "-"} {self.currency}-ct/kWh -'
                         f' mIRR {f"{self.mirr * 100:,.2f}" if pd.notna(self.mirr) else "-"} % -'
                         f' Renewable Share:'
                         f' {f"{self.renewable_share * 100:.1f}" if pd.notna(self.renewable_share) else "-"} % -'
                         f' Renewable Curtailment:'
                         f' {f"{self.renewable_curtailment * 100:.1f}" if pd.notna(self.renewable_curtailment) else "-"} %')

    def create_block_objects(self):
        class_dict = self.blocks
        objects = {}
        for name, class_name in class_dict.items():
            class_obj = getattr(blocks, class_name, None)
            if class_obj is not None and isinstance(class_obj, type):
                objects[name] = class_obj(name, self)
            else:
                raise ValueError(f'Class "{class_name}" not found in blocks.py file - '
                                 f'Check for typos or add class.')
        return objects

    def end_timing(self):
        self.runtime_end = time.perf_counter()
        self.runtime_len = round(self.runtime_end - self.runtime_start, 2)
        self.logger.info(f'Scenario finished - runtime {self.runtime_len} s')

    def generate_plots(self):

        self.figure = plotly.subplots.make_subplots(specs=[[{'secondary_y': True}]])

        for block in self.blocks.values():
            block.add_power_trace()
            if hasattr(block, 'add_soc_trace'):  # should affect CommoditySystems and StationaryEnergyStorage
                block.add_soc_trace()
            if hasattr(block, 'add_curtailment_trace'):  # should affect PVSource and WindSource
                block.add_curtailment_trace()

        self.figure.update_layout(plot_bgcolor='white')
        self.figure.update_xaxes(title='Local Time',
                                 showgrid=True,
                                 linecolor='gray',
                                 gridcolor='gray')
        self.figure.update_yaxes(title='Power in W',
                                 showgrid=True,
                                 linecolor='gray',
                                 gridcolor='gray',
                                 secondary_y=False, )
        self.figure.update_yaxes(title='State of Charge',
                                 showgrid=False,
                                 secondary_y=True)

        if self.strategy == 'go':
            self.figure.update_layout(title=f'Global Optimum Results - '
                                            f'{self.run.scenario_file_name} - '
                                            f'Scenario: {self.name}')
        if self.strategy == 'rh':
            self.figure.update_layout(title=f'Rolling Horizon Results - '
                                            f'{self.run.scenario_file_name} - '
                                            f'Scenario: {self.name} - '
                                            f'PH: {self.len_ph}h - '
                                            f'CH: {self.len_ch}h')

    def get_results(self):
        for block in self.blocks.values():
            block.calc_energy()
            block.calc_expenses()
            block.calc_revenue()
            block.calc_cashflows()

    def print_results(self):
        for block in [block for block in self.blocks.values() if isinstance(block, blocks.InvestBlock)]:
            unit = 'kWh' if isinstance(block, (blocks.CommoditySystem, blocks.StationaryEnergyStorage)) else 'kW'
            if isinstance(block, blocks.SystemCore) and block.invest:
                self.logger.info(f'Optimized size of AC/DC power in component "{block.name}":'
                                 f' {block.size_acdc / 1e3:.1f} {unit}'
                                 f' (existing: {block.size_acdc_existing / 1e3:.1f} {unit}'
                                 f' - additional: {block.size_acdc_additional / 1e3:.1f} {unit})')
                self.logger.info(f'Optimized size of DC/AC power in component "{block.name}":'
                                 f' {block.size_dcac / 1e3:.1f} {unit}'
                                 f' (existing: {block.size_dcac_existing / 1e3:.1f} {unit}'
                                 f' - additional: {block.size_dcac_additional / 1e3:.1f} {unit})')
            elif isinstance(block, blocks.GridConnection):
                if block.invest:
                    self.logger.info(f'Optimized size of g2s power in component "{block.name}":'
                                     f' {block.size_g2s / 1e3:.1f} {unit}' + \
                                     f' (existing: {block.size_g2s_existing / 1e3:.1f} {unit}'
                                     f' - additional: {block.size_g2s_additional / 1e3:.1f} {unit})')
                    self.logger.info(f'Optimized size of s2g power in component "{block.name}":'
                                     f' {block.size_s2g / 1e3:.1f} {unit}'
                                     f' (existing: {block.size_s2g_existing / 1e3:.1f} {unit}'
                                     f' - additional: {block.size_s2g_additional / 1e3:.1f} {unit})')
                if block.peakshaving:
                    for interval in block.peakshaving_ints.index:
                        if block.peakshaving_ints.loc[interval, 'start'] <= self.dti_sim[-1]:
                            self.logger.info(f'Optimized peak power in component "{block.name}" for interval'
                                             f' {interval}: {block.peakshaving_ints.loc[interval, "power"] / 1e3:.1f} {unit}'
                                             f' - OPEX: {block.opex_spec_peak * block.peakshaving_ints.loc[interval, ["period_fraction", "power"]].prod():.2f} {self.currency}')

            elif isinstance(block, blocks.CommoditySystem) and block.invest:
                for commodity in block.commodities.values():
                    self.logger.info(f'Optimized size of commodity "{commodity.name}" in component "{block.name}":'
                                     f' {commodity.size / 1e3:.1f} {unit}'
                                     f' (existing: {commodity.size_existing / 1e3:.1f} {unit}'
                                     f' - additional: {commodity.size_additional / 1e3:.1f} {unit})')
            elif hasattr(block, 'invest') and block.invest:
                self.logger.info(f'Optimized size of component "{block.name}": {block.size / 1e3:.1f} {unit}'
                                 f' (existing: {block.size_existing / 1e3:.1f} {unit}'
                                 f' - additional: {block.size_additional / 1e3:.1f} {unit})')

    def save_plots(self):
        self.figure.write_html(self.plot_file_path)

    def save_result_summary(self):
        """
        Saves all int, float and str attributes of run, scenario (incl. technoeconomic KPIs) and all blocks to the
        results dataframe
        :return: none
        """

        def write_values(name, block):
            keys = [key for key in block.__dict__.keys()
                    if (isinstance(block.__dict__[key], result_types)) or (name, key) == ('scenario', 'blocks')]

            for key in keys:
                value = block.__dict__[key]
                if (name, key) == ('scenario', 'blocks'):
                    # blocks dict contains objects, but summary shall contain class names of the blocks
                    self.result_summary.loc[(name, key), self.name] = str({block: value[block].__class__.__name__
                                                                           for block in value.keys()})
                else:
                    self.result_summary.loc[(name, key), self.name] = value

        result_types = (int, float, str, bool, type(None))
        result_blocks = {'run': self.run, 'scenario': self}
        result_blocks.update(self.blocks)

        for block_name, block_obj in result_blocks.items():
            write_values(block_name, block_obj)
            # write values of DataFrames containing results to summary
            for var_prefix, var_name in [('e_', 'energies'),
                                         ('', 'expenditures')]:
                if hasattr(block_obj, var_name) and isinstance(getattr(block_obj, var_name), pd.DataFrame):
                    for id1, id2 in itertools.product(getattr(block_obj, var_name).index,
                                                              getattr(block_obj, var_name).columns):
                        self.result_summary.loc[(block_name, f'{var_prefix}{id1}_{id2}'), self.name] = (
                            getattr(block_obj, var_name).loc[id1, id2])
            if isinstance(block_obj, blocks.CommoditySystem):
                for commodity_name, commodity_obj in block_obj.commodities.items():
                    write_values(commodity_name, commodity_obj)
            if hasattr(block_obj, 'peakshaving_ints') and block_obj.peakshaving:
                for interval in block_obj.peakshaving_ints.index:
                    if block_obj.peakshaving_ints.loc[interval, 'start'] <= self.dti_sim[-1]:
                        self.result_summary.loc[(block_name, f'power_peak_{interval}'), self.name] = float(
                            block_obj.peakshaving_ints.loc[interval, 'power'])
                        self.result_summary.loc[(block_name, f'power_period_fraction_{interval}'), self.name] = float(
                            block_obj.peakshaving_ints.loc[interval, 'period_fraction'])
                        self.result_summary.loc[(block_name, f'power_opex_spec_{interval}'), self.name] = (
                            float(block_obj.peakshaving_ints.loc[interval, 'opex_spec']))
                        self.result_summary.loc[(block_name, f'power_opex_{interval}'), self.name] = (
                            block_obj.peakshaving_ints.loc[interval, ['period_fraction', 'power', 'opex_spec']].prod())

        self.result_summary.to_pickle(self.path_result_summary_tempfile)

    def save_result_timeseries(self):
        for block in self.blocks.values():
            block.get_timeseries_results()
        self.result_timeseries.to_csv(self.path_result_ts_file)

    def show_plots(self):
        self.figure.show(renderer='browser')


class SimulationRun:

    def __init__(self, path_scenarios, path_settings, rerun=False, rerun_infeasible=True, execute=False):

        self.name = 'run'
        self.path_pkg = os.path.dirname(os.path.dirname(os.path.abspath(__file__)))
        self.process = self.process_num = None

        self.scenarios_file_path = path_scenarios
        self.settings_file_path = path_settings
        self.rerun = rerun
        self.rerun_infeasible = rerun_infeasible

        self.runtime_start = time.perf_counter()
        if not self.rerun:
            self.runtimestamp = pd.Timestamp.now().strftime('%y%m%d_%H%M%S')
        else:
            # get timestamp from rerun directory name (for both absolute and relative (to settings output dir) paths)
            self.runtimestamp = '_'.join(os.path.basename(os.path.normpath(self.rerun)).split('_')[0:2])
        self.runtime_end = self.runtime_len = None

        self.version_solph = solph.__version__
        self.version_revoletion = importlib.metadata.version('revoletion')

        try:
            self.commit_hash = subprocess.check_output(['git', 'rev-parse', 'HEAD']).strip().decode()[0:6]
        except subprocess.CalledProcessError:
            self.commit_hash = 'unknown'

        self.settings = pd.read_csv(self.settings_file_path, index_col=[0])
        self.settings = self.settings.map(utils.infer_dtype)
        for key, value in self.settings['value'].items():
            setattr(self, key, value)  # this sets all the parameters defined in the settings file

        self.scenario_file_name = pathlib.Path(self.scenarios_file_path).stem  # file name without extension
        self.define_paths()
        self.scenario_data = pd.read_csv((self.path_result_scenario_file if self.rerun else self.scenarios_file_path),
                                         index_col=[0, 1],
                                         keep_default_na=False)
        self.scenario_data = self.scenario_data.sort_index(sort_remaining=True).map(utils.infer_dtype)
        self.scenario_names = [name for name in self.scenario_data.columns if not name.startswith('#')]  # Get list of column names, each column is one scenario

        if self.rerun:
            # only run scenarios which have not been optimized successfully (or were infeasible)
            self.scenario_status = pd.read_csv(os.path.join(self.path_result_dir,
                                                            f'{self.runtimestamp}_'
                                                            f'{self.scenario_file_name}_'
                                                            f'scenarios_status.csv'),
                                               index_col=0)

            dont_rerun = ['successful', 'infeasible'] if self.rerun_infeasible else ['successful']
            scenarios_failed = self.scenario_status[~self.scenario_status['status'].isin(dont_rerun)].index.to_list()
            self.scenario_names = [name for name in self.scenario_names if name in scenarios_failed]

            # delete all temporary results of files which are rerun (happens if SimulationRun terminates unexpected)
            for scenario in self.scenario_names:
                for file in [f'{scenario}_summary_temp.csv',
                             f'{scenario}_results.csv',
                             f'{scenario}_graph.pdf',
                             f'{scenario}_graph.html']:
                    if os.path.isfile(os.path.join(self.path_result_dir, file)):
                        os.remove(os.path.join(self.path_result_dir, file))

            # reset status of scenarios to be run to 'queued'
            self.scenario_status.loc[self.scenario_names, ['status', 'exception', 'traceback']] = (
                    [['queued', pd.NA, pd.NA]] * len(self.scenario_names))
            self.scenario_status.to_csv(self.path_result_status_file, index=True)

        else:
            self.scenario_status = pd.DataFrame(index=self.scenario_names,
                                                data={'status': 'queued',
                                                      'exception': None,
                                                      'traceback': None}).rename_axis('scenario')
        self.scenario_num = len(self.scenario_names)

        self.input_checker = checker.InputChecker(self)
        self.input_checker.check_settings()

        self.get_process_num()
        if not self.rerun:
            self.copy_scenario_file()

        self.logger = None
        self.define_logger()

        # integration levels at which power consumption is determined a priori
        self.result_df = pd.DataFrame  # blank DataFrame for technoeconomic result saving
        self.apriori_lvls = ['uc', 'fcfs', 'equal', 'soc']

        if execute:
            self.execute_simulation()

    def copy_scenario_file(self):
        try:
            shutil.copy2(self.scenarios_file_path, self.path_result_scenario_file)  # writes metadata
        except PermissionError:  # can happen if metadata is not writable, e.g. on network drives
            shutil.copyfile(self.scenarios_file_path, self.path_result_scenario_file)  # does not write metadata

    def define_logger(self):

        self.logger = logging.getLogger()
        log_formatter = logging.Formatter(f'%(levelname)-{len("WARNING")}s'
                                          f'  %(name)-{max([len(el) for el in list(self.scenario_names) + ["root"]])}s'
                                          f'  %(message)s')
        log_stream_handler = logging.StreamHandler(sys.stdout)
        log_stream_handler.setFormatter(log_formatter)
        log_file_handler = logging.FileHandler(os.environ.get('LOGFILE', self.path_log_file))
        log_file_handler.setFormatter(log_formatter)
        self.logger.addHandler(log_stream_handler)
        self.logger.addHandler(log_file_handler)

        # Adding the custom filter to prevent root logger messages
        log_stream_handler.addFilter(OptimizationSuccessfulFilter())
        log_file_handler.addFilter(OptimizationSuccessfulFilter())

        if self.parallel:
            log_stream_handler.setLevel(logging.INFO)
            self.logger.setLevel(logging.INFO)
        else:
            if self.debugmode:
                self.logger.setLevel(os.environ.get('LOGLEVEL', 'DEBUG'))
                log_stream_handler.setLevel(logging.DEBUG)
            else:
                self.logger.setLevel(os.environ.get('LOGLEVEL', 'INFO'))
                log_stream_handler.setLevel(logging.INFO)

        # plural extensions
        pe1 = 's' if self.scenario_num > 1 else ''
        pe2 = 'es' if self.process_num > 1 else ''

        mode = f'parallel mode with {self.process_num} process{pe2}' if self.parallel else 'sequential mode'
        self.logger.info(f'Global settings read - running {self.scenario_num} scenario{pe1} in {mode}')

        # make sure that uncaught errors (i.e. errors occurring outside simulate_scenario method) are logged to logfile
        sys.excepthook = self.handle_exception

    def define_paths(self):

        if self.path_input_data == 'example':
            self.path_input_data = os.path.join(self.path_pkg, 'example')
        elif self.path_input_data == 'scenario_file_dir':
            self.path_input_data = os.path.dirname(self.scenarios_file_path)
        elif os.path.isdir(self.path_input_data):
            pass  # no modification of path necessary
        else:
            raise NotADirectoryError(f'Input directory not found: {self.path_input_data}')

        if self.path_output_data == 'package':
            self.path_output_data = os.path.join(self.path_pkg, 'results')
        elif os.path.isdir(self.path_output_data):
            pass  # no modification of path necessary
        else:
            raise NotADirectoryError(f'Output directory not found: {self.path_output_data}')

        self.path_data_immut = os.path.join(self.path_pkg, 'data')

        self.path_result_dir = os.path.join(self.path_output_data,
                                            f'{self.runtimestamp}_{self.scenario_file_name}')

        if not os.path.isdir(self.path_result_dir):
            os.mkdir(self.path_result_dir)

        self.path_result_scenario_file = os.path.join(self.path_result_dir,
                                                      f'{self.runtimestamp}_{self.scenario_file_name}_scenarios.csv')
        self.path_result_summary_file_csv = os.path.join(self.path_result_dir,
                                                         f'{self.runtimestamp}_{self.scenario_file_name}_summary.csv')
        self.path_result_summary_file_pkl = os.path.join(self.path_result_dir,
                                                         f'{self.runtimestamp}_{self.scenario_file_name}_summary.pkl')
        self.path_result_status_file = os.path.join(self.path_result_dir,
                                                    f'{self.runtimestamp}_{self.scenario_file_name}_scenarios_status.csv')
        self.path_dump_file = os.path.join(self.path_result_dir, f'{self.runtimestamp}_{self.scenario_file_name}.lp')
        self.path_log_file = os.path.join(self.path_result_dir, f'{self.runtimestamp}_{self.scenario_file_name}.log')

    def end_timing(self):

        self.runtime_end = time.perf_counter()
        self.runtime_len = self.runtime_end - self.runtime_start
        self.logger.info(f'Total runtime for all scenarios: {self.runtime_len:.1f} s')

    def execute_simulation(self):
        # parallelization activated in settings file
        if self.parallel:
            with mp.Manager() as manager:
                lock = manager.Lock()

                status_queue = manager.Queue()
                status_thread = threading.Thread(target=self.read_status_queue, args=(status_queue,))
                status_thread.start()

                log_queue = manager.Queue()
                log_thread = threading.Thread(target=logger_fcs.read_mplogger_queue, args=(log_queue,))
                log_thread.start()

                with mp.Pool(processes=self.process_num) as pool:
                    pool.starmap(self.simulate_scenario,
                                 zip(self.scenario_names,
                                     itertools.repeat(log_queue),
                                     itertools.repeat(status_queue),
                                     itertools.repeat(lock)))
                status_queue.put(None)
                status_thread.join()
                log_queue.put(None)
                log_thread.join()
        else:
            for scenario_name in self.scenario_names:
                self.simulate_scenario(scenario_name)

        self.end_timing()
        self.join_results()  # includes endtimestamp, therefore after end_timing

    def get_process_num(self):
        if self.max_process_num == 'max':
            self.max_process_num = os.cpu_count()
        elif self.max_process_num == 'physical':
            self.max_process_num = psutil.cpu_count(logical=False)
        else:
            self.max_process_num = int(self.max_process_num)
        self.process_num = min(self.scenario_num, os.cpu_count(), self.max_process_num)

        if (len(self.scenario_names) <= 1 or self.process_num == 1) and self.parallel:
            # logger not defined yet, use print as logger definition needs to be done after process_num is defined
            print('Single scenario or process: Parallel mode not possible - switching to sequential mode')
            self.parallel = False

        if len(self.scenario_names) <= 0:
            raise ValueError('No executable scenarios found in scenario file')

    def handle_exception(self, exc_type, exc_value, exc_traceback):
        if issubclass(exc_type, KeyboardInterrupt):
            sys.__excepthook__(exc_type, exc_value, exc_traceback)
            return

        self.logger.error(f'Exception type: {exc_type.__name__}')
        self.logger.error(f'Exception message: {str(exc_value)}')
        self.logger.error('Traceback:')
        self.logger.error(''.join(traceback.format_tb(exc_traceback)))

        self.logger.error('Uncaught exception', exc_info=(exc_type, exc_value, exc_traceback))

    def join_results(self):

        files = [filename for filename in os.listdir(self.path_result_dir) if filename.endswith('_summary_temp.pkl')]

        scenario_frames = []

        for file in files:
            # only add results of successful scenarios to summary
            if self.scenario_status.loc[file.removesuffix('_summary_temp.pkl'), 'status'] != 'successful':
                continue
            file_path = os.path.join(self.path_result_dir, file)
            file_results = pd.read_pickle(file_path)
            scenario_frames.append(file_results)

        if len(scenario_frames) > 0:  # empty scenario_frames, might happen if all scenarios fail during initialization
            joined_results = pd.concat(scenario_frames, axis=1)
            joined_results.loc[('run', 'runtime_end'), :] = self.runtime_end
            joined_results.loc[('run', 'runtime_len'), :] = self.runtime_len
            if self.rerun and os.path.isfile(os.path.join(self.path_result_summary_file_pkl)):
                results_summary_prev = pd.read_pickle(os.path.join(self.path_result_summary_file_pkl))
                joined_results = pd.concat([results_summary_prev, joined_results], axis=1)
            # apply same order of scenarios as in scenario input file
            joined_results = joined_results[[col for col in self.scenario_data.columns if col in joined_results.columns]]
            joined_results.to_csv(self.path_result_summary_file_csv, index=True)
            joined_results.to_pickle(self.path_result_summary_file_pkl)
            self.logger.info('Result summary file created')

        # deletion loop at the end to avoid premature execution of results in case of error
        for file in files:
            file_path = os.path.join(self.path_result_dir, file)
            os.remove(file_path)

    def read_status_queue(self, queue):
        while True:
            status_msg = queue.get()
            if status_msg is None:  # Exit signal
                break
            self.update_scenario_status(status_msg)

    def simulate_scenario(self, name: str, log_queue=None, status_queue=None, lock=None):
        logger = logger_fcs.setup_logger(name, log_queue, self)

        self.process = mp.current_process() if self.parallel else None

        self.trigger_scenario_status_update(queue=status_queue,
                                            status_msg={'scenario': name,
                                                        'status': 'started'})

        scenario = None

        try:
            scenario = Scenario(name, self, logger, lock)  # Create scenario instance

            self.trigger_scenario_status_update(queue=status_queue,
                                                status_msg={'scenario': name,
                                                            'status': 'fully initialized'})

            # ToDo: move to checker.py
            if scenario.strategy not in ['go', 'rh']:
                scenario.exception = f'Optimization strategy "{scenario.strategy}" unknown'
                raise ValueError(scenario.exception)

            for horizon_index in range(scenario.nhorizons):  # Inner optimization loop over all prediction horizons
                horizon = PredictionHorizon(horizon_index, scenario)
                horizon.run_optimization()
                horizon.get_results()
                self.trigger_scenario_status_update(queue=status_queue,
                                                    status_msg={'scenario': name,
                                                                'status': f'completed horizon {horizon_index + 1} out of'
                                                                          f' {scenario.nhorizons}'})

            self.trigger_scenario_status_update(queue=status_queue,
                                                status_msg={'scenario': name,
                                                            'status': 'successful'})

            scenario.end_timing()

        except Exception as e:
            # Scenario has failed -> store scenario name to dataframe containing failed scenarios
            status = 'infeasible' if isinstance(e, OptimizationError) else 'failed'
            self.trigger_scenario_status_update(queue=status_queue,
                                                status_msg={'scenario': name,
                                                            'status': status,
                                                            'exception': str(e),
                                                            'traceback': traceback.format_exc()})

            # show error message and traceback in console; suppress traceback if problem was infeasible or unbounded
            logger.error(msg=f'{str(e)} - continue on next scenario', exc_info=(not isinstance(e, OptimizationError)))

            if scenario is not None:  # scenario initialization can fail
                scenario.exception = str(e)
                scenario.end_timing()

        finally:
            try:
                scenario.get_results()
                scenario.calc_meta_results()
                scenario.save_result_summary()

                if self.save_results_timeseries:
                    scenario.save_result_timeseries()
                if self.print_results:
                    scenario.print_results()

                if self.save_plots or self.show_plots:
                    scenario.generate_plots()
                    if self.save_plots:
                        scenario.save_plots()
                    if self.show_plots:
                        scenario.show_plots()

            except Exception as e:
                logger.error(e, exc_info=True)

            logging.shutdown()

    def trigger_scenario_status_update(self, queue, status_msg):
        if queue is not None:
            queue.put(status_msg)
        else:
            self.update_scenario_status(status_msg)

    def update_scenario_status(self, status_msg):
        for col in [key for key, value in status_msg.items() if key != 'scenario' and value is not None]:
            self.scenario_status.loc[status_msg['scenario'], col] = status_msg[col]
        self.scenario_status.to_csv(self.path_result_status_file,
                                    index=True)<|MERGE_RESOLUTION|>--- conflicted
+++ resolved
@@ -501,15 +501,10 @@
             except ZeroDivisionError:
                 self.logger.warning(f'Renewable share calculation: division by zero')
 
-<<<<<<< HEAD
-        totex_dis_cs = sum([cs.totex_dis for cs in self.commodity_systems.values()])
-        if self.energies.loc['del', 'dis'] == 0:
-=======
         totex_dis_cs = (sum([cs.totex_dis for cs in self.commodity_systems.values()]) +
                         sum([ics.totex_dis for ics in self.blocks.values() if isinstance(ics, blocks.ICEVSystem)]))
 
-        if self.e_dis_del == 0:
->>>>>>> fc76339a
+        if self.energies.loc['del', 'dis'] == 0:
             self.logger.warning(f'LCOE calculation: division by zero')
         else:
             try:
@@ -950,7 +945,7 @@
             file_results = pd.read_pickle(file_path)
             scenario_frames.append(file_results)
 
-        if len(scenario_frames) > 0:  # empty scenario_frames, might happen if all scenarios fail during initialization
+        if len(scenario_frames) > 0:  # empty scenario_frames, if all scenarios fail during initialization
             joined_results = pd.concat(scenario_frames, axis=1)
             joined_results.loc[('run', 'runtime_end'), :] = self.runtime_end
             joined_results.loc[('run', 'runtime_len'), :] = self.runtime_len
