--- conflicted
+++ resolved
@@ -369,14 +369,9 @@
         self.path_result_summary_tempfile = os.path.join(self.run.path_result_dir,
                                                          f'{self.name}_summary_temp.csv')
 
-<<<<<<< HEAD
         self.result_timeseries = pd.DataFrame(index=self.dti_sim_extd,
                                               columns=pd.MultiIndex.from_tuples([], names=['block', 'timeseries']))
-        self.path_result_file = os.path.join(
-=======
-        self.result_timeseries = pd.DataFrame(index=self.dti_sim_extd)
         self.path_result_ts_file = os.path.join(
->>>>>>> 5b451d05
             self.run.path_result_dir,
             f'{self.run.runtimestamp}_{self.run.scenario_file_name}_{self.name}_results_ts.csv')
 
