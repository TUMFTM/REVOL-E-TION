#!/usr/bin/env python3

import graphviz
import importlib.metadata
import itertools
import logging
import logging.handlers
import math
import os
import pathlib
import plotly.subplots
import pprint
import psutil
import pytz
import re
import shutil
import subprocess
import sys
import threading
import time
import timezonefinder
import traceback
import warnings

import multiprocessing as mp
import numpy_financial as npf
import oemof.solph as solph
import pandas as pd
import pyomo.environ as po

from revoletion import blocks
from revoletion import checker
from revoletion import constraints
from revoletion import colors
from revoletion import dispatch
from revoletion import logger as logger_fcs
from revoletion import scheduler
from revoletion import utils


class OptimizationError(Exception):
    pass


class OptimizationSuccessfulFilter(logging.Filter):
    def filter(self, record):
        # Filter out log messages from the root logger
        return not (record.name == 'root' and record.msg == 'Optimization successful...')


class PredictionHorizon:

    def __init__(self, index, scenario, run):

        self.index = index
        self.scenario = scenario
        self.run = run

        # Time and data slicing --------------------------------
        self.starttime = self.scenario.starttime + (index * self.scenario.len_ch)  # calc both start times
        self.ch_endtime = self.starttime + self.scenario.len_ch
        self.ph_endtime = self.starttime + self.scenario.len_ph
        self.timestep = self.scenario.timestep

        self.components = []  # empty list to store all oemof-solph components
        self.constraints = constraints.CustomConstraints(scenario=self.scenario)

        # Display logger message if PH exceeds simulation end time and has to be truncated
        if self.ph_endtime > self.scenario.sim_endtime and self.scenario.truncate_ph:
            self.scenario.logger.info(f'Horizon {self.index + 1} of {self.scenario.nhorizons} - ' +
                                 f'Prediction Horizon truncated to simulation end time')

        # Truncate PH and CH to simulation or eval end time
        self.ph_endtime = min(self.ph_endtime, self.scenario.sim_extd_endtime)
        self.ch_endtime = min(self.ch_endtime, self.scenario.sim_endtime)

        self.scenario.logger.info(f'Horizon {self.index + 1} of {self.scenario.nhorizons} - ' +
                                  f'Start: {self.starttime} - ' +
                                  f'CH end: {self.ch_endtime} - ' +
                                  f'PH end: {self.ph_endtime}')

        # Create datetimeindex for ph and ch; neglect last timestep as this is the first timestep of the next ph / ch
        self.dti_ph = pd.date_range(start=self.starttime, end=self.ph_endtime, freq=self.scenario.timestep, inclusive='left')
        self.dti_ch = pd.date_range(start=self.starttime, end=self.ch_endtime, freq=self.scenario.timestep, inclusive='left')

        self.scenario.logger.info(f'Horizon {self.index + 1} of {self.scenario.nhorizons} - '
                                  f'Initializing model build')

        for block in [block for block in self.scenario.blocks.values() if hasattr(block, 'data')]:
            block.data_ph = block.data[self.starttime:self.ph_endtime]
            if isinstance(block, blocks.CommoditySystem):
                for commodity in block.commodities.values():
                    commodity.data_ph = commodity.data[self.starttime:self.ph_endtime]

        # if apriori power scheduling is necessary, calculate power schedules:
        if self.scenario.scheduler:
            self.scenario.logger.info(f'Horizon {self.index + 1} of {self.scenario.nhorizons} - '
                                      f'Calculating power schedules for commodities with rulebased charging strategies')
            self.scenario.scheduler.calc_ph_schedule(self)

<<<<<<< HEAD
        for block in self.scenario.blocks.values():
            block.update_input_components(scenario, self)  # (re)define solph components that need input slices
=======
        for block in scenario.blocks.values():
            block.update_input_components(self)  # (re)define solph components that need input slices
>>>>>>> 882e666e

        self.results = None
        self.meta_results = None

        # Build energy system model --------------------------------

        self.scenario.logger.debug(f'Horizon {self.index + 1} of {self.scenario.nhorizons} - '
                                   f'Building energy system instance')

        self.es = solph.EnergySystem(timeindex=self.dti_ph,
                                     infer_last_interval=True)  # initialize energy system model instance

        for component in self.components:
            self.es.add(component)  # add components to this horizon's energy system

        if self.index == 0 and self.run.save_system_graphs:  # first horizon - create graph of energy system
            self.draw_energy_system()

        self.scenario.logger.debug(f'Horizon {self.index + 1} of {self.scenario.nhorizons} - '
                                   f'Creating optimization model')

        try:
            # Build the mathematical linear optimization model with pyomo
            self.model = solph.Model(self.es, debug=self.run.debugmode)
        except IndexError:
            msg = (f'Horizon {self.index + 1} of {self.scenario.nhorizons} -'
                   f'Input data not matching time index - check input data and time index consistency')
            self.scenario.logger.error(msg)
            raise IndexError(msg)

        # Apply custom constraints
        self.constraints.apply_constraints(model=self.model)

        if self.run.dump_model and self.scenario.strategy != 'rh':
            self.model.write(self.run.path_dump_file, io_options={'symbolic_solver_labels': True})

        self.scenario.logger.debug(f'Horizon {self.index + 1} of {self.scenario.nhorizons} - '
                                   f'Model build completed')

    def draw_energy_system(self):

        # Creates the Directed-Graph
        dot = graphviz.Digraph(filename=self.scenario.path_system_graph_file, format='pdf')

        dot.node('Bus', shape='rectangle', fontsize='10', color='red')
        dot.node('Sink', shape='trapezium', fontsize='10')
        dot.node('Source', shape='invtrapezium', fontsize='10')
        dot.node('Storage', shape='rectangle', style='dashed', fontsize='10', color='green')

        busses = []
        # draw a node for each of the network's component. The shape depends on the component's type
        for nd in self.es.nodes:
            if isinstance(nd, solph.Bus):
                dot.node(nd.label,
                         shape='rectangle',
                         fontsize='10',
                         fixedsize='shape',
                         width='2.4',
                         height='0.6',
                         color='red')
                # keep the bus reference for drawing edges later
                busses.append(nd)
            elif isinstance(nd, solph.components.Sink):
                dot.node(nd.label, shape='trapezium', fontsize='10')
            elif isinstance(nd, solph.components.Source):
                dot.node(nd.label, shape='invtrapezium', fontsize='10')
            elif isinstance(nd, solph.components.Converter):
                dot.node(nd.label, shape='rectangle', fontsize='10')
            elif isinstance(nd, solph.components.GenericStorage):
                dot.node(nd.label, shape='rectangle', style='dashed', fontsize='10', color='green')
            else:
                self.scenario.logger.debug(f'System Node {nd.label} - Type {type(nd)} not recognized')

        # draw the edges between the nodes based on each bus inputs/outputs
        for bus in busses:
            for component in bus.inputs:
                # draw an arrow from the component to the bus
                dot.edge(component.label, bus.label)
            for component in bus.outputs:
                # draw an arrow from the bus to the component
                dot.edge(bus.label, component.label)

        try:
            dot.render()
        except Exception as e:  # inhibiting renderer from stopping model execution
            self.scenario.logger.warning(f'Graphviz rendering failed - '
                                    f'Error Message: {e}')

    def get_results(self):
        """
        Get result data slice for current CH from results and save in result dataframes for later analysis
        Get (possibly optimized) component sizes from results to handle outputs more easily
        """

        self.scenario.logger.debug(f'Horizon {self.index + 1} of {self.scenario.nhorizons} - Getting results')

        self.results = solph.processing.results(self.model)  # Get the results of the solved horizon from the solver

        if self.run.debugmode:
            self.meta_results = solph.processing.meta_results(self.model)
            pprint.pprint(self.meta_results)

        # free up RAM
        del self.model

        # get optimum component sizes for optimized blocks
        for block in [block for block in self.scenario.blocks.values()
                      if isinstance(block, blocks.InvestBlock) and block.invest]:
            block.get_invest_size(self)

<<<<<<< HEAD
        for block in self.scenario.blocks.values():
            block.get_ch_results(self)

        for block in [block for block in self.scenario.blocks.values() if hasattr(block, 'aging')]:
=======
        for block in scenario.blocks.values():
            block.get_ch_results(self)

        for block in [block for block in scenario.blocks.values() if hasattr(block, 'aging')]:
>>>>>>> 882e666e
            block.calc_aging(self)

    def run_optimization(self):
        self.scenario.logger.info(f'Horizon {self.index + 1} of {self.scenario.nhorizons} - '
                             f'Model built, starting optimization')
        results = self.model.solve(solver=self.run.solver, solve_kwargs={'tee': self.run.debugmode})
        if (results.solver.status == po.SolverStatus.ok) and \
                (results.solver.termination_condition == po.TerminationCondition.optimal):
            self.scenario.logger.info(f'Horizon {self.index + 1} of {self.scenario.nhorizons} - '
                                 f'Optimization completed, getting results')
            if self.scenario.nhorizons == 1:  # Don't store objective for multiple horizons in scenario (most RH scenarios)
                self.scenario.objective_opt = self.model.objective()
        elif results.solver.termination_condition == po.TerminationCondition.infeasible:
            raise OptimizationError(
                f'Horizon {self.index + 1} of {self.scenario.nhorizons} - Scenario failed: Infeasible')
        elif results.solver.termination_condition == po.TerminationCondition.unbounded:
            raise OptimizationError(
                f'Horizon {self.index + 1} of {self.scenario.nhorizons} - Scenario failed: Unbounded')
        elif results.solver.termination_condition == po.TerminationCondition.infeasibleOrUnbounded:
            raise OptimizationError(
                f'Horizon {self.index + 1} of {self.scenario.nhorizons} - Scenario failed: Infeasible or Unbounded '
                f'(To solve this error try to set investment limits for blocks or for the scenario)')
        else:
            raise Exception(f'Horizon {self.index + 1} of {self.scenario.nhorizons} - '
                            f'Optimization terminated with unknown status: {results.solver.termination_condition}')


class Scenario:

    def __init__(self, name, run, logger):

        self.name = name
        self.run = run
        self.logger = logger
        self.logger.propagate = False

        def custom_warning_handler(message, category, filename, lineno, file=None, line=None):
            # Force warnings in custom formatting and ignore warnings about infeasible or unbounded optimizations
            if not 'Optimization ended with status warning and termination condition' in str(message):
                logger.warning(f'{category.__name__}: {message} (in {filename}, line {lineno})')

        warnings.showwarning = custom_warning_handler

        # General Information --------------------------------

        self.runtime_start = time.perf_counter()
        self.runtime_end = None  # placeholder
        self.runtime_len = None  # placeholder

        self.worker = mp.current_process()

        self.logger.info(f'Scenario initialized on {self.worker.name.ljust(18)}' +
                         (f' - Parent: {self.worker._parent_name}' if hasattr(self.worker, '_parent_name') else ''))

        self.parameters = self.run.scenario_data[self.name]
        for key, value in self.parameters.loc['scenario', :].items():
            setattr(self, key, value)  # this sets all the parameters defined in the csv file

        # add SystemCore to blocks ensuring SystemCore is the first component to be built
        self.blocks = {**{'core': 'SystemCore'}, **self.blocks}

        self.currency = self.currency.upper()  # all other parameters are .lower()-ed

        self.tzfinder = timezonefinder.TimezoneFinder()
        self.timezone = pytz.timezone(self.tzfinder.certain_timezone_at(lat=self.latitude, lng=self.longitude))

        # convert to datetime and calculate time(delta) values
        # simulation and project timeframe start simultaneously
        # simulation vs. extended simulation: for rh strategy and truncate_ph = False, the extended simulation timeframe
        # is longer than the simulation timeframe defined by the input parameter duration. Otherwise, they are the same.
        # ToDo: check for format not only len of string
        self.starttime = self.starttime if len(self.starttime) > 10 else self.starttime + ' 00:00'
        self.starttime = pd.to_datetime(self.starttime, format='%d.%m.%Y %H:%M').floor(self.timestep).tz_localize(self.timezone)

        self.sim_duration = (pd.Timedelta(days=self.sim_duration) if isinstance(self.sim_duration, (float, int))
                             else pd.Timedelta(self.sim_duration)).floor(self.timestep)
        self.sim_extd_duration = self.sim_duration
        self.sim_endtime = self.starttime + self.sim_duration
        self.sim_extd_endtime = self.sim_endtime
        self.prj_duration_yrs = self.prj_duration
        self.prj_endtime = self.starttime + pd.DateOffset(years=self.prj_duration)
        self.prj_duration = self.prj_endtime - self.starttime  # takes leap years into account

        if self.strategy == 'rh':
            self.len_ph = pd.Timedelta(hours=self.len_ph)
            self.len_ch = pd.Timedelta(hours=self.len_ch)
            self.nhorizons = math.ceil(self.sim_duration / self.len_ch)  # number of timeslices to run
            if not self.truncate_ph:
                # if PH is not truncated, the end of the last PH may be later than the end of the evaluation period
                self.sim_extd_duration = self.len_ch * (self.nhorizons - 1) + self.len_ph
                self.sim_extd_endtime = self.starttime + self.sim_extd_duration
        elif self.strategy in ['go']:
            self.len_ph = self.sim_duration
            self.len_ch = self.sim_duration
            self.nhorizons = 1

        # generate a datetimeindex for the energy system model to run on
        self.dti_sim = pd.date_range(start=self.starttime, end=self.sim_endtime, freq=self.timestep, inclusive='left')
        self.dti_sim_extd = pd.date_range(start=self.starttime, end=self.sim_extd_endtime, freq=self.timestep,
                                          inclusive='left')

        # generate variables for calculations
        self.timestep_td = pd.Timedelta(self.dti_sim_extd.freq)
        self.timestep_hours = self.timestep_td.total_seconds() / 3600
        self.sim_yr_rat = self.sim_duration / pd.Timedelta(days=365)  # no leap years
        self.sim_prj_rat = self.sim_duration / self.prj_duration

        # prepare for system graph saving later on
        self.path_system_graph_file = os.path.join(
            self.run.path_result_dir,
            f'{self.run.runtimestamp}_{self.run.scenario_file_name}_{self.name}_system_graph.pdf')

        # prepare for dispatch plot saving later on
        self.plot_file_path = os.path.join(self.run.path_result_dir, f'{run.runtimestamp}_'
                                                                     f'{run.scenario_file_name}_'
                                                                     f'{self.name}.html')

        # prepare for cumulative result saving later on
        self.result_summary = pd.DataFrame(columns=['Block', 'Key', self.name])
        self.result_summary = self.result_summary.set_index(['Block', 'Key'])
        self.path_result_summary_tempfile = os.path.join(
            self.run.path_result_dir,
            f'{self.name}_tempresults.csv')

        self.result_timeseries = pd.DataFrame(index=self.dti_sim_extd)
        self.path_result_file = os.path.join(
            self.run.path_result_dir,
            f'{self.run.runtimestamp}_{self.run.scenario_file_name}_{self.name}_results.csv')

        self.exception = None  # placeholder for possible infeasibility

        # Energy System Blocks --------------------------------

        # create all block objects defined in the scenario DataFrame under "scenario/blocks" as a dict
        self.blocks = self.create_block_objects()
        self.commodity_systems = {block.name: block for block in self.blocks.values()
                                  if isinstance(block, blocks.CommoditySystem)}

        # Execute commodity system discrete event simulation
        # can only be started after all blocks have been initialized, as the different systems depend on each other.
        if any([cs.data_source == 'des' for cs in self.commodity_systems.values()]):
            dispatch.execute_des(self, self.run)

        for cs in [cs for cs in self.commodity_systems.values() if cs.data_source == 'des']:
            for commodity in cs.commodities.values():
                commodity.data = cs.data.loc[:, (commodity.name, slice(None))].droplevel(0, axis=1)

        # ToDo: move to checker.py
        # check input parameter configuration for model dump
        if self.run.dump_model and self.strategy == 'rh':
            self.logger.warning('Model file dump not implemented for RH operating strategy - ' +
                                'File dump deactivated for current scenario')

        # check input parameter configuration of rulebased charging for validity
        if cs_unlim := [cs for cs in self.commodity_systems.values() if
                        (cs.mode_scheduling in self.run.apriori_lvls)
                        and cs.mode_scheduling != 'uc'
                        and not cs.power_lim_static]:
            if [block for block in self.blocks.values() if getattr(block, 'invest', False)]:
                raise ValueError(f'Scenario {self.name} - Rulebased charging except for uncoordinated charging (uc) '
                                 f'without static load management (lm_static) is not compatible'
                                 f' with size optimization')
            if [block for block in self.blocks.values() if isinstance(block, blocks.StationaryEnergyStorage)]:
                raise ValueError(f'Scenario {self.name} - Rulebased charging except for uncoordinated charging (uc) '
                                 f'without static load management (lm_static) is not implemented for systems with '
                                 f'stationary energy storage')
            if len(set([cs.mode_scheduling for cs in cs_unlim])) > 1:
                raise ValueError(f'Scenario {self.name} - All rulebased CommoditySystems with dynamic load management '
                                 f'have to follow the same strategy. Different strategies are not possible')
            if cs_unlim[0].mode_scheduling == 'equal' and len(set([cs.bus_connected for cs in cs_unlim])) > 1:
                raise ValueError(f'Scenario {self.name} - If strategy "equal" is chosen for CommoditySystems with'
                                  f' dynamic load management, all CommoditySystems with dynamic load management have to'
                                  f' be connected to the same bus')

        self.scheduler = None
        if any([cs for cs in self.commodity_systems.values() if cs.mode_scheduling in self.run.apriori_lvls]):
            self.scheduler = scheduler.AprioriPowerScheduler(scenario=self)

        # Result variables --------------------------------
        self.figure = None  # placeholder for plotting

        self.cashflows = pd.DataFrame()

        self.objective_opt = None  # placeholder for objective optimised by the optimizer. Not used for Rolling Horizon

        # Result variables - Energy
        self.e_sim_del = self.e_yrl_del = self.e_prj_del = self.e_dis_del = 0
        self.e_sim_pro = self.e_yrl_pro = self.e_prj_pro = self.e_dis_pro = 0
        self.e_sim_ext = self.e_yrl_ext = self.e_prj_ext = self.e_dis_ext = 0  # external charging
        self.e_eta = None
        self.renewable_curtailment = self.renewable_share = None
        self.e_renewable_act = self.e_renewable_pot = self.e_renewable_curt = 0

        # Result variables - Cost
        self.capex_init = self.capex_prj = self.capex_dis = self.capex_ann = 0
        self.mntex_yrl = self.mntex_prj = self.mntex_dis = self.mntex_ann = 0
        self.opex_sim = self.opex_yrl = self.opex_prj = self.opex_dis = self.opex_ann = 0
        self.opex_sim_ext = self.opex_yrl_ext = self.opex_prj_ext = self.opex_dis_ext = self.opex_ann_ext = 0
        self.totex_sim = self.totex_prj = self.totex_dis = self.totex_ann = 0
        self.crev_sim = self.crev_yrl = self.crev_prj = self.crev_dis = 0
        self.lcoe_total = self.lcoe_wocs = None
        self.npv = self.irr = self.mirr = None

        self.logger.debug(f'Scenario initialization completed')

    def calc_meta_results(self):

        # TODO implement commodity v2s usage share
        # TODO implement energy storage usage share

        if self.e_sim_pro == 0:
            self.logger.warning(f'Core efficiency calculation: division by zero')
        else:
            try:
                self.e_eta = self.e_sim_del / self.e_sim_pro
            except ZeroDivisionError:
                self.logger.warning(f'Core efficiency calculation: division by zero')

        if self.e_renewable_pot == 0:
            self.logger.warning(f'Renewable curtailment calculation: division by zero')
        else:
            try:
                self.renewable_curtailment = self.e_renewable_curt / self.e_renewable_pot
            except ZeroDivisionError:
                self.logger.warning(f'Renewable curtailment calculation: division by zero')

        if self.e_sim_pro == 0:
            self.logger.warning(f'Renewable share calculation: division by zero')
        else:
            try:
                self.renewable_share = self.e_renewable_act / self.e_sim_pro
            except ZeroDivisionError:
                self.logger.warning(f'Renewable share calculation: division by zero')

        totex_dis_cs = sum([cs.totex_dis for cs in self.commodity_systems.values()])
        if self.e_dis_del == 0:
            self.logger.warning(f'LCOE calculation: division by zero')
        else:
            try:
                self.lcoe_total = self.totex_dis / self.e_dis_del
                self.lcoe_wocs = (self.totex_dis - totex_dis_cs) / self.e_dis_del
            except ZeroDivisionError:
                self.lcoe_total = self.lcoe_wocs = None
                self.logger.warning(f'LCOE calculation: division by zero')

        self.npv = self.crev_dis - self.totex_dis
        self.irr = npf.irr(self.cashflows.sum(axis=1).to_numpy())
        self.mirr = npf.mirr(self.cashflows.sum(axis=1).to_numpy(), self.wacc, self.wacc)

        # print basic results
        self.logger.info(f'NPC {f"{self.totex_dis:,.2f}" if pd.notna(self.totex_dis) else "-"} {self.currency} -'
                         f' NPV {f"{self.npv:,.2f}" if pd.notna(self.npv) else "-"} {self.currency} -'
                         f' LCOE {f"{self.lcoe_wocs * 1e5:,.1f}" if pd.notna(self.lcoe_wocs) else "-"} {self.currency}-ct/kWh -'
                         f' mIRR {f"{self.mirr * 100:,.2f}" if pd.notna(self.mirr) else "-"} % -'
                         f' Renewable Share:'
                         f' {f"{self.renewable_share * 100:.1f}" if pd.notna(self.renewable_share) else "-"} % -'
                         f' Renewable Curtailment:'
                         f' {f"{self.renewable_curtailment * 100:.1f}" if pd.notna(self.renewable_curtailment) else "-"} %')

    def create_block_objects(self):
        class_dict = self.blocks
        objects = {}
        for name, class_name in class_dict.items():
            class_obj = getattr(blocks, class_name, None)
            if class_obj is not None and isinstance(class_obj, type):
                objects[name] = class_obj(name, self)
            else:
                raise ValueError(f'Scenario {self.name}: Class "{class_name}" not found in blocks.py file - '
                                 f'Check for typos or add class.')
        return objects

    def end_timing(self):
        self.runtime_end = time.perf_counter()
        self.runtime_len = round(self.runtime_end - self.runtime_start, 2)
        self.logger.info(f'Scenario finished - runtime {self.runtime_len} s')

    def generate_plots(self):

        self.figure = plotly.subplots.make_subplots(specs=[[{'secondary_y': True}]])

        for block in self.blocks.values():
            block.add_power_trace()
            if hasattr(block, 'add_soc_trace'):  # should affect CommoditySystems and StationaryEnergyStorage
                block.add_soc_trace()
            if hasattr(block, 'add_curtailment_trace'):  # should affect PVSource and WindSource
                block.add_curtailment_trace()

        self.figure.update_layout(plot_bgcolor=colors.tum_white)
        self.figure.update_xaxes(title='Local Time',
                                 showgrid=True,
                                 linecolor=colors.tum_grey_20,
                                 gridcolor=colors.tum_grey_20, )
        self.figure.update_yaxes(title='Power in W',
                                 showgrid=True,
                                 linecolor=colors.tum_grey_20,
                                 gridcolor=colors.tum_grey_20,
                                 secondary_y=False, )
        self.figure.update_yaxes(title='State of Charge',
                                 showgrid=False,
                                 secondary_y=True)

        if self.strategy == 'go':
            self.figure.update_layout(title=f'Global Optimum Results - '
                                            f'{self.run.scenario_file_name} - '
                                            f'Scenario: {self.name}')
        if self.strategy == 'rh':
            self.figure.update_layout(title=f'Rolling Horizon Results - '
                                            f'{self.run.scenario_file_name} - '
                                            f'Scenario: {self.name} - '
                                            f'PH: {self.len_ph}h - '
                                            f'CH: {self.len_ch}h')

    def get_results(self):
        for block in self.blocks.values():
            block.calc_energy()
            block.calc_expenses()
            block.calc_revenue()
            block.calc_cashflows()

    def print_results(self):
        for block in [block for block in self.blocks.values() if isinstance(block, blocks.InvestBlock)]:
            unit = 'kWh' if isinstance(block, (blocks.CommoditySystem, blocks.StationaryEnergyStorage)) else 'kW'
            if isinstance(block, blocks.SystemCore) and block.invest:
                self.logger.info(f'Optimized size of AC/DC power in component "{block.name}":'
                                 f' {block.size_acdc / 1e3:.1f} {unit}'
                                 f' (existing: {block.size_acdc_existing / 1e3:.1f} {unit}'
                                 f' - additional: {block.size_acdc_additional / 1e3:.1f} {unit})')
                self.logger.info(f'Optimized size of DC/AC power in component "{block.name}":'
                                 f' {block.size_dcac / 1e3:.1f} {unit}'
                                 f' (existing: {block.size_dcac_existing / 1e3:.1f} {unit}'
                                 f' - additional: {block.size_dcac_additional / 1e3:.1f} {unit})')
            elif isinstance(block, blocks.GridConnection):
                if block.invest:
                    self.logger.info(f'Optimized size of g2s power in component "{block.name}":'
                                     f' {block.size_g2s / 1e3:.1f} {unit}' + \
                                     f' (existing: {block.size_g2s_existing / 1e3:.1f} {unit}'
                                     f' - additional: {block.size_g2s_additional / 1e3:.1f} {unit})')
                    self.logger.info(f'Optimized size of s2g power in component "{block.name}":'
                                     f' {block.size_s2g / 1e3:.1f} {unit}'
                                     f' (existing: {block.size_s2g_existing / 1e3:.1f} {unit}'
                                     f' - additional: {block.size_s2g_additional / 1e3:.1f} {unit})')
                if block.peakshaving:
                    for interval in block.peakshaving_ints.index:
                        if block.peakshaving_ints.loc[interval, 'start'] <= self.dti_sim[-1]:
                            self.logger.info(f'Optimized peak power in component "{block.name}" for interval'
                                             f' {interval}: {block.peakshaving_ints.loc[interval, "power"] / 1e3:.1f} {unit}'
                                             f' - OPEX: {block.opex_spec_peak * block.peakshaving_ints.loc[interval, ["period_fraction", "power"]].prod():.2f} {self.currency}')

            elif isinstance(block, blocks.CommoditySystem) and block.invest:
                for commodity in block.commodities.values():
                    self.logger.info(f'Optimized size of commodity "{commodity.name}" in component "{block.name}":'
                                     f' {commodity.size / 1e3:.1f} {unit}'
                                     f' (existing: {commodity.size_existing / 1e3:.1f} {unit}'
                                     f' - additional: {commodity.size_additional / 1e3:.1f} {unit})')
            elif hasattr(block, 'invest') and block.invest:
                self.logger.info(f'Optimized size of component "{block.name}": {block.size / 1e3:.1f} {unit}'
                                 f' (existing: {block.size_existing / 1e3:.1f} {unit}'
                                 f' - additional: {block.size_additional / 1e3:.1f} {unit})')

        self.logger.info(f'Total simulated cost: {self.totex_sim / 1e6:.2f} million {self.currency}')
        self.logger.info(
            f'Levelized cost of electricity for local site: {f"{1e5 * self.lcoe_wocs:,.2f}" if pd.notna(self.lcoe_wocs) else "-"} {self.currency}-ct/kWh')

    def save_plots(self):
        self.figure.write_html(self.plot_file_path)

    def save_result_summary(self):
        """
        Saves all int, float and str attributes of run, scenario (incl. technoeconomic KPIs) and all blocks to the
        results dataframe
        :return: none
        """

        def write_values(name, block):
            for key in [key for key in block.__dict__.keys() if isinstance(block.__dict__[key], result_types)]:
                value = block.__dict__[key]
                if isinstance(value, int):
                    self.result_summary.loc[(name, key), self.name] = float(value)
                else:
                    self.result_summary.loc[(name, key), self.name] = value
        result_types = (int, float, str, bool, type(None))
        result_blocks = {'run': self.run, 'scenario': self}
        result_blocks.update(self.blocks)

        for block_name, block_obj in result_blocks.items():
            write_values(block_name, block_obj)
            if isinstance(block_obj, blocks.CommoditySystem):
                for commodity_name, commodity_obj in block_obj.commodities.items():
                    write_values(commodity_name, commodity_obj)
            if hasattr(block_obj, 'peakshaving_ints') and block_obj.peakshaving:
                for interval in block_obj.peakshaving_ints.index:
                    if block_obj.peakshaving_ints.loc[interval, 'start'] <= self.dti_sim[-1]:
                        self.result_summary.loc[(block_name, f'power_peak_{interval}'), self.name] = float(
                            block_obj.peakshaving_ints.loc[interval, 'power'])
                        self.result_summary.loc[(block_name, f'power_period_fraction_{interval}'), self.name] = float(
                            block_obj.peakshaving_ints.loc[interval, 'period_fraction'])
                        self.result_summary.loc[(block_name, f'power_opex_spec_{interval}'), self.name] = (
                            float(block_obj.peakshaving_ints.loc[interval, 'opex_spec']))
                        self.result_summary.loc[(block_name, f'power_opex_{interval}'), self.name] = (
                            block_obj.peakshaving_ints.loc[interval, ['period_fraction', 'power', 'opex_spec']].prod())

        self.result_summary.to_csv(self.path_result_summary_tempfile, index=True)

    def save_result_timeseries(self):
        for block in self.blocks.values():
            block.get_timeseries_results()
        self.result_timeseries.to_csv(self.path_result_file)

    def show_plots(self):
        self.figure.show(renderer='browser')


class SimulationRun:

    def __init__(self, path_scenario, path_settings, execute=False):

        self.name = 'run'
        self.path_pkg = os.path.dirname(os.path.dirname(os.path.abspath(__file__)))
        self.process = self.process_num = None

        self.scenarios_file_path = path_scenario
        self.settings_file_path = path_settings

        self.runtime_start = time.perf_counter()
        self.runtimestamp = pd.Timestamp.now().strftime('%y%m%d_%H%M%S')
        self.runtime_end = self.runtime_len = None

        self.version_solph = solph.__version__
        self.version_revoletion = importlib.metadata.version('revoletion')
        
        try:
            self.commit_hash = subprocess.check_output(['git', 'rev-parse', 'HEAD']).strip().decode()[0:6]
        except subprocess.CalledProcessError:
            self.commit_hash = 'unknown'

        self.scenario_file_name = pathlib.Path(self.scenarios_file_path).stem  # file name without extension
        self.scenario_data = pd.read_csv(self.scenarios_file_path,
                                         index_col=[0, 1],
                                         keep_default_na=False)
        self.scenario_data = self.scenario_data.sort_index(sort_remaining=True).map(utils.infer_dtype)
        self.scenario_names = [name for name in self.scenario_data.columns if not name.startswith('#')]  # Get list of column names, each column is one scenario
        self.scenario_num = len(self.scenario_names)

        # Tracking of failed scenarios in scenario file (scenario object initialization failures included)
        self.scenarios_failed = pd.DataFrame(columns=['scenario_name', 'exception', 'traceback']).set_index('scenario_name')

        self.settings = pd.read_csv(self.settings_file_path, index_col=[0])
        self.settings = self.settings.map(utils.infer_dtype)
        for key, value in self.settings['value'].items():
            setattr(self, key, value)  # this sets all the parameters defined in the settings file

        self.input_checker = checker.InputChecker(self)
        self.input_checker.check_settings()

        self.define_paths()
        self.get_process_num()
        self.copy_scenario_file()

        self.logger = None
        self.define_logger()

        # integration levels at which power consumption is determined a priori
        self.result_df = pd.DataFrame  # blank DataFrame for technoeconomic result saving
        self.apriori_lvls = ['uc', 'fcfs', 'equal', 'soc']

        if execute:
            self.execute_simulation()

    def copy_scenario_file(self):
        shutil.copy2(self.scenarios_file_path, self.path_result_scenario_file)

    def define_logger(self):

        self.logger = logging.getLogger()
        log_formatter = logging.Formatter(f'%(levelname)-{len("WARNING")}s'
                                          f'  %(name)-{max([len(el) for el in list(self.scenario_names) + ["root"]])}s'
                                          f'  %(message)s')
        log_stream_handler = logging.StreamHandler(sys.stdout)
        log_stream_handler.setFormatter(log_formatter)
        log_file_handler = logging.FileHandler(os.environ.get('LOGFILE', self.path_log_file))
        log_file_handler.setFormatter(log_formatter)
        self.logger.addHandler(log_stream_handler)
        self.logger.addHandler(log_file_handler)

        # Adding the custom filter to prevent root logger messages
        log_stream_handler.addFilter(OptimizationSuccessfulFilter())
        log_file_handler.addFilter(OptimizationSuccessfulFilter())

        if self.parallel:
            log_stream_handler.setLevel(logging.INFO)
            self.logger.setLevel(logging.INFO)
        else:
            if self.debugmode:
                self.logger.setLevel(os.environ.get('LOGLEVEL', 'DEBUG'))
                log_stream_handler.setLevel(logging.DEBUG)
            else:
                self.logger.setLevel(os.environ.get('LOGLEVEL', 'INFO'))
                log_stream_handler.setLevel(logging.INFO)

        # plural extensions
        pe1 = 's' if self.scenario_num > 1 else ''
        pe2 = 'es' if self.process_num > 1 else ''

        mode = f'parallel mode with {self.process_num} process{pe2}' if self.parallel else 'sequential mode'
        self.logger.info(f'Global settings read - running {self.scenario_num} scenario{pe1} in {mode}')

        # make sure that uncaught errors (i.e. errors occurring outside simulate_scenario method) are logged to logfile
        sys.excepthook = self.handle_exception

    def define_paths(self):

        if self.path_input_data == 'project':
            self.path_input_data = os.path.join(self.path_pkg, 'input')
        elif os.path.isdir(self.path_input_data):
            pass  # no modification of path necessary
        else:
            raise NotADirectoryError(f'Input directory not found: {self.path_input_data}')

        if self.path_output_data == 'project':
            self.path_output_data = os.path.join(self.path_pkg, 'results')
        elif os.path.isdir(self.path_output_data):
            pass  # no modification of path necessary
        else:
            raise NotADirectoryError(f'Output directory not found: {self.path_output_data}')

        self.path_data_immut = os.path.join(self.path_pkg, 'data')

        self.path_result_dir = os.path.join(self.path_output_data,
                                            f'{self.runtimestamp}_{self.scenario_file_name}')
        os.mkdir(self.path_result_dir)

        self.path_result_scenario_file = os.path.join(self.path_result_dir,
                                                      f'{self.runtimestamp}_{self.scenario_file_name}_scenarios.csv')
        self.path_result_summary_file = os.path.join(self.path_result_dir,
                                                     f'{self.runtimestamp}_{self.scenario_file_name}_summary.csv')
        self.path_scenarios_failed_file = os.path.join(self.path_result_dir,
                                                     f'{self.runtimestamp}_{self.scenario_file_name}_scenarios_failed.csv')
        self.path_dump_file = os.path.join(self.path_result_dir, f'{self.runtimestamp}_{self.scenario_file_name}.lp')
        self.path_log_file = os.path.join(self.path_result_dir, f'{self.runtimestamp}_{self.scenario_file_name}.log')

    def end_timing(self):

        self.runtime_end = time.perf_counter()
        self.runtime_len = round(self.runtime_end - self.runtime_start, 1)
        self.logger.info(f'Total runtime for all scenarios: {str(self.runtime_len)} s')

    def execute_simulation(self):
        # parallelization activated in settings file
        if self.parallel:
            with mp.Manager() as manager:
                scenarios_failed_queue = manager.Queue()
                log_queue = manager.Queue()
                log_thread = threading.Thread(target=logger_fcs.read_mplogger_queue, args=(log_queue,))
                log_thread.start()
                with mp.Pool(processes=self.process_num) as pool:
                    pool.starmap(
                        self.simulate_scenario,
                        zip(self.scenario_names, itertools.repeat(log_queue), itertools.repeat(scenarios_failed_queue))
                    )
                log_queue.put(None)
                log_thread.join()

                while not scenarios_failed_queue.empty():
                    scenario_name, exception_msg, traceback_msg = scenarios_failed_queue.get()
                    self.scenarios_failed.loc[scenario_name, 'exception'] = exception_msg
                    self.scenarios_failed.loc[scenario_name, 'traceback'] = traceback_msg
        else:
            for scenario_name in self.scenario_names:
                self.simulate_scenario(scenario_name)

        self.save_scenarios_failed()
        if self.save_results:
            self.join_results()

        self.end_timing()

    def get_process_num(self):
        if self.max_process_num == 'max':
            self.max_process_num = os.cpu_count()
        elif self.max_process_num == 'physical':
            self.max_process_num = psutil.cpu_count(logical=False)
        else:
            self.max_process_num = int(self.max_process_num)
        self.process_num = min(self.scenario_num, os.cpu_count(), self.max_process_num)

        if (len(self.scenario_names) <= 1 or self.process_num == 1) and self.parallel:
            print('Single scenario or process: Parallel mode not possible - switching to sequential mode')
            self.parallel = False

        if len(self.scenario_names) <= 0:
            raise ValueError('No executable scenarios found in scenario file')

    def handle_exception(self, exc_type, exc_value, exc_traceback):
        if issubclass(exc_type, KeyboardInterrupt):
            sys.__excepthook__(exc_type, exc_value, exc_traceback)
            return

        self.logger.error(f'Exception type: {exc_type.__name__}')
        self.logger.error(f'Exception message: {str(exc_value)}')
        self.logger.error('Traceback:')
        self.logger.error(''.join(traceback.format_tb(exc_traceback)))

        self.logger.error('Uncaught exception', exc_info=(exc_type, exc_value, exc_traceback))

    def join_results(self):

        files = [filename for filename in os.listdir(self.path_result_dir) if filename.endswith('_tempresults.csv')]

        scenario_frames = []

        for file in files:
            file_path = os.path.join(self.path_result_dir, file)
            file_results = pd.read_csv(file_path, index_col=[0, 1], header=[0], low_memory=False)
            scenario_frames.append(file_results)

        if len(scenario_frames) > 0:  # empty scenario_frames, if all scenarios fail during initialization
            joined_results = pd.concat(scenario_frames, axis=1)
            joined_results.to_csv(self.path_result_summary_file, index=True)
            self.logger.info('Technoeconomic output file created')

        # deletion loop at the end to avoid premature execution of results in case of error
        for file in files:
            file_path = os.path.join(self.path_result_dir, file)
            os.remove(file_path)

    def save_scenarios_failed(self):
        self.scenarios_failed.to_csv(self.path_scenarios_failed_file,
                                     index=True)

    def simulate_scenario(self, name: str, log_queue=None, scenarios_failed_queue=None):
        logger = logger_fcs.setup_logger(name, log_queue, self)

        self.process = mp.current_process() if self.parallel else None

        scenario = None

        try:
            scenario = Scenario(name, self, logger)  # Create scenario instance

            # ToDo: move to checker.py
            if scenario.strategy not in ['go', 'rh']:
                scenario.exception = f'Optimization strategy "{scenario.strategy}" unknown'
                raise ValueError(scenario.exception)

            for horizon_index in range(scenario.nhorizons):  # Inner optimization loop over all prediction horizons
                horizon = PredictionHorizon(horizon_index, scenario, self)
                horizon.run_optimization(scenario, self)
                horizon.get_results(scenario, self)

        except Exception as e:
            # Scenario has failed -> store scenario name to dataframe containing failed scenarios
            if scenarios_failed_queue is not None:
                scenarios_failed_queue.put((name, str(e), traceback.format_exc()))
            else:
                self.scenarios_failed.loc[name, ['exception', 'traceback']] = [str(e), traceback.format_exc()]

            # show error message and traceback in console; suppress traceback if problem was infeasible or unbounded
            logger.error(msg=f'{str(e)} - continue on next scenario', exc_info=(not isinstance(e, OptimizationError)))

            if scenario is not None:  # scenario initialization can fail
                scenario.exception = str(e)

        finally:
            try:
                scenario.end_timing()
                # Process all results
                if self.save_results or self.print_results:
                    scenario.get_results()
                    scenario.calc_meta_results()
                    if self.save_results:
                        scenario.save_result_summary()
                        scenario.save_result_timeseries()
                    if self.print_results:
                        scenario.print_results()
                if self.save_plots or self.show_plots:
                    scenario.generate_plots()
                    if self.save_plots:
                        scenario.save_plots()
                    if self.show_plots:
                        scenario.show_plots()
            except Exception as e:
                logger.error(e, exc_info=True)

            logging.shutdown()<|MERGE_RESOLUTION|>--- conflicted
+++ resolved
@@ -98,13 +98,8 @@
                                       f'Calculating power schedules for commodities with rulebased charging strategies')
             self.scenario.scheduler.calc_ph_schedule(self)
 
-<<<<<<< HEAD
         for block in self.scenario.blocks.values():
-            block.update_input_components(scenario, self)  # (re)define solph components that need input slices
-=======
-        for block in scenario.blocks.values():
             block.update_input_components(self)  # (re)define solph components that need input slices
->>>>>>> 882e666e
 
         self.results = None
         self.meta_results = None
@@ -215,17 +210,10 @@
                       if isinstance(block, blocks.InvestBlock) and block.invest]:
             block.get_invest_size(self)
 
-<<<<<<< HEAD
         for block in self.scenario.blocks.values():
             block.get_ch_results(self)
 
         for block in [block for block in self.scenario.blocks.values() if hasattr(block, 'aging')]:
-=======
-        for block in scenario.blocks.values():
-            block.get_ch_results(self)
-
-        for block in [block for block in scenario.blocks.values() if hasattr(block, 'aging')]:
->>>>>>> 882e666e
             block.calc_aging(self)
 
     def run_optimization(self):
