--- conflicted
+++ resolved
@@ -231,25 +231,14 @@
                                          observation_horizon=self.scenario.prj_duration_yrs,
                                          discount_rate=self.scenario.wacc,
                                          occurs_at='end')
-<<<<<<< HEAD
-        self.opex_ann = eco.annuity_due_recur(nominal_value=self.opex_yrl,
-                                              observation_horizon=self.scenario.prj_duration_yrs,
-                                              discount_rate=self.scenario.wacc)
-        self.scenario.expenditures.loc['opex','sim'] += self.opex_sim
-        self.scenario.expenditures.loc['opex','yrl'] += self.opex_yrl
-        self.scenario.expenditures.loc['opex','prj'] += self.opex_prj
-        self.scenario.expenditures.loc['opex','dis'] += self.opex_dis
-        self.scenario.expenditures.loc['opex','ann'] += self.opex_ann
-=======
         self.opex_ann = eco.annuity_recur(nominal_value=self.opex_yrl,
                                           observation_horizon=self.scenario.prj_duration_yrs,
                                           discount_rate=self.scenario.wacc)
-        self.scenario.opex_sim += self.opex_sim
-        self.scenario.opex_yrl += self.opex_yrl
-        self.scenario.opex_prj += self.opex_prj
-        self.scenario.opex_dis += self.opex_dis
-        self.scenario.opex_ann += self.opex_ann
->>>>>>> fc76339a
+        self.scenario.expenditures.loc['opex', 'sim'] += self.opex_sim
+        self.scenario.expenditures.loc['opex', 'yrl'] += self.opex_yrl
+        self.scenario.expenditures.loc['opex', 'prj'] += self.opex_prj
+        self.scenario.expenditures.loc['opex', 'dis'] += self.opex_dis
+        self.scenario.expenditures.loc['opex', 'ann'] += self.opex_ann
 
     def get_legend_entry(self):
         """
@@ -367,14 +356,6 @@
         """
         self.opex_ep_spec = self.opex_spec * self.factor_opex
 
-<<<<<<< HEAD
-=======
-    def get_timeseries_results(self):
-        """
-        Dummy method to make Block method available to InvestBlock children classes
-        """
-        super().get_timeseries_results()
-
     def join_capex_mntex(self):
         """
         Default method for all blocks with purely size-dependent capex and mntex
@@ -385,7 +366,6 @@
                                                       lifespan=self.ls,
                                                       discount_rate=self.scenario.wacc)
 
->>>>>>> fc76339a
     def set_init_size(self):
         """
         Default method for components with a single size (i.e. not GridConnection and SystemCore)
@@ -559,12 +539,6 @@
             # downrate power for a priori dispatch simulation
             self.pwr_chg_des = (self.pwr_chg * self.eff_chg - self.pwr_loss_max) * self.factor_pwr_des
 
-<<<<<<< HEAD
-        self.opex_sys = self.opex_commodities = self.opex_commodities_ext = 0
-        self.energies.loc['ext', :] = 0  # results of external charging
-
-=======
->>>>>>> fc76339a
         # Generate individual commodity instances
         self.commodities = {com_name: MobileCommodity(com_name, self) for com_name in self.com_names}
 
@@ -621,22 +595,12 @@
 
     def calc_opex_sim(self):
 
-<<<<<<< HEAD
-        self.opex_sys = self.flows['in'] @ self.opex_spec_sys_chg[self.scenario.dti_sim] + self.flows['out'] @ self.opex_spec_sys_dis[self.scenario.dti_sim]
-
-        for commodity in self.commodities.values():
-            commodity.opex_sim = commodity.flows['in'] @ self.opex_spec[self.scenario.dti_sim] * self.scenario.timestep_hours
-            commodity.opex_sim_ext = ((commodity.flows['ext_ac'] @ self.opex_spec_ext_ac[self.scenario.dti_sim]) +
-                                      (commodity.flows['ext_dc'] @ self.opex_spec_ext_dc[self.scenario.dti_sim])) * self.scenario.timestep_hours
-            self.opex_commodities += (commodity.opex_sim + commodity.opex_sim_ext)
-=======
-        self.opex_sys = (self.flow_in @ self.opex_spec_sys_chg[self.scenario.dti_sim] +
-                         self.flow_out @ self.opex_spec_sys_dis[self.scenario.dti_sim])
+        self.opex_sys = (self.flows['in'] @ self.opex_spec_sys_chg[self.scenario.dti_sim] +
+                         self.flows['out'] @ self.opex_spec_sys_dis[self.scenario.dti_sim])
 
         for commodity in self.commodities.values():
             commodity.calc_opex_sim()
             self.opex_commodities += commodity.opex_sim
->>>>>>> fc76339a
             self.opex_commodities_ext += commodity.opex_sim_ext
 
         self.opex_sim = self.opex_sys + self.opex_commodities
@@ -649,25 +613,14 @@
                                              self.scenario.prj_duration_yrs,
                                              self.scenario.wacc,
                                              occurs_at='end')
-<<<<<<< HEAD
-        self.opex_ann_ext = eco.annuity_due_recur(nominal_value=self.opex_yrl_ext,
-                                                  observation_horizon=self.scenario.prj_duration_yrs,
-                                                  discount_rate=self.scenario.wacc)
-        self.scenario.expenditures.loc['opex_ext','sim'] += self.opex_sim_ext
-        self.scenario.expenditures.loc['opex_ext','yrl'] += self.opex_yrl_ext
-        self.scenario.expenditures.loc['opex_ext','prj'] += self.opex_prj_ext
-        self.scenario.expenditures.loc['opex_ext','dis'] += self.opex_dis_ext
-        self.scenario.expenditures.loc['opex_ext','ann'] += self.opex_ann_ext
-=======
         self.opex_ann_ext = eco.annuity_recur(nominal_value=self.opex_yrl_ext,
                                               observation_horizon=self.scenario.prj_duration_yrs,
                                               discount_rate=self.scenario.wacc)
-        self.scenario.opex_sim_ext += self.opex_sim_ext
-        self.scenario.opex_yrl_ext += self.opex_yrl_ext
-        self.scenario.opex_prj_ext += self.opex_prj_ext
-        self.scenario.opex_dis_ext += self.opex_dis_ext
-        self.scenario.opex_ann_ext += self.opex_ann_ext
->>>>>>> fc76339a
+        self.scenario.expenditures.loc['opex_ext', 'sim'] += self.opex_sim_ext
+        self.scenario.expenditures.loc['opex_ext', 'yrl'] += self.opex_yrl_ext
+        self.scenario.expenditures.loc['opex_ext', 'prj'] += self.opex_prj_ext
+        self.scenario.expenditures.loc['opex_ext', 'dis'] += self.opex_dis_ext
+        self.scenario.expenditures.loc['opex_ext', 'ann'] += self.opex_ann_ext
 
     def calc_pwr_max_observed(self):
         """
