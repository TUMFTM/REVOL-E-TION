--- conflicted
+++ resolved
@@ -102,13 +102,7 @@
         if hasattr(self, 'ls'):
             for year in eco.reinvest_periods(lifespan=self.ls,
                                            observation_horizon=self.scenario.prj_duration_yrs):
-<<<<<<< HEAD
                 capex[year] = self.capex_replacement * (self.ccr ** year)
-        self.cashflows[f'capex_{self.name}'] = -1 * capex  # expenses are negative cashflows (outgoing)
-=======
-                capex[year] = self.capex_init * (self.ccr ** year)
->>>>>>> aa376c21
-
         self.cashflows[f'capex_{self.name}'] = -1 * capex  # expenses are negative cashflows (outgoing)
         self.cashflows[f'mntex_{self.name}'] = -1 * self.mntex_yrl
         self.cashflows[f'opex_{self.name}'] = -1 * self.opex_yrl
