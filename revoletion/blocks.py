#!/usr/bin/env python3

import ast
import io
import numpy as np
import oemof.solph as solph
import os
import pandas as pd
import pandas.errors
import pvlib
import requests
import statistics
import windpowerlib

from revoletion import battery as bat
from revoletion import economics as eco
from revoletion import utils

import plotly.graph_objects as go


class Block:

    def __init__(self, name, scenario, run):
        self.name = name
        scenario.blocks[self.name] = self

        self.parameters = scenario.parameters.loc[self.name]
        for key, value in self.parameters.items():
            setattr(self, key, value)  # this sets all the parameters defined in the scenario file

        time_var_params = [var for var in vars(self) if ('opex_spec' in var) or ('crev_spec' in var)]
        # Don't transform variables for GridConnections, as the GridMarket opex defined specifically
        if not isinstance(self, GridConnection):
            for var in time_var_params:
                utils.transform_scalar_var(self, var, scenario, run)

        # Empty result series
        self.flow = self.flow_ch = pd.Series(dtype='float64')
        self.flow_in_ch = self.flow_out_ch = self.flow_in = self.flow_out = pd.Series(dtype='float64')
        # flow direction is specified with respect to the block -> flow_in is from energy system into block

        # Empty result scalar variables
        self.e_sim = self.e_yrl = self.e_prj = self.e_dis = 0
        self.e_sim_in = self.e_yrl_in = self.e_prj_in = self.e_dis_in = 0
        self.e_sim_out = self.e_yrl_out = self.e_prj_out = self.e_dis_out = 0
        self.e_sim_del = self.e_yrl_del = self.e_prj_del = self.e_dis_del = 0
        self.e_sim_pro = self.e_yrl_pro = self.e_prj_pro = self.e_dis_pro = 0
        self.capex_init = self.capex_prj = self.capex_dis = self.capex_ann = 0
        self.mntex_sim = self.mntex_yrl = self.mntex_prj = self.mntex_dis = self.mntex_ann = 0
        self.opex_sim = self.opex_yrl = self.opex_prj = self.opex_dis = self.opex_ann = 0
        self.totex_sim = self.totex_prj = self.totex_dis = self.totex_ann = 0
        self.crev_sim = self.crev_yrl = self.crev_prj = self.crev_dis = 0

        self.cashflows = pd.DataFrame()

        self.apriori_data = None

    def accumulate_crev(self, scenario):
        """
        crev_sim is calculated beforehand for the individual blocks
        """

        self.crev_yrl = utils.scale_sim2year(self.crev_sim, scenario)
        self.crev_prj = utils.scale_year2prj(self.crev_yrl, scenario)
        self.crev_dis = eco.acc_discount(self.crev_yrl, scenario.prj_duration_yrs, scenario.wacc)

        scenario.crev_sim += self.crev_sim
        scenario.crev_yrl += self.crev_yrl
        scenario.crev_prj += self.crev_prj
        scenario.crev_dis += self.crev_dis

    def add_power_trace(self, scenario):
        legentry = self.get_legend_entry()
        scenario.figure.add_trace(go.Scatter(x=self.flow.index,
                                             y=self.flow,
                                             mode='lines',
                                             name=legentry,
                                             line=dict(width=2, dash=None)),
                                  secondary_y=False)

    def calc_cashflows(self, scenario):

        capex = pd.Series(dtype='float64', index=range(scenario.prj_duration_yrs), data=0)
        capex[0] = self.capex_init
        if hasattr(self, 'ls'):
            for year in eco.repllist(self.ls, scenario.prj_duration_yrs):
                capex[year] = self.capex_init * (self.ccr ** year)
        self.cashflows[f'capex_{self.name}'] = -1 * capex  # expenses are negative cashflows (outgoing)

        self.cashflows[f'mntex_{self.name}'] = -1 * self.mntex_yrl
        self.cashflows[f'opex_{self.name}'] = -1 * self.opex_yrl
        self.cashflows[f'crev_{self.name}'] = self.crev_yrl

        scenario.cashflows = pd.concat([scenario.cashflows, self.cashflows], axis=1)

    def calc_energy_bidi(self, scenario):
        """
        Calculate the energy results for bidirectional blocks (CommoditySystems and StationaryEnergyStorages).
        Bidirectional blocks can be either counted towards energy production or delivery, depending on their balance.
        """
        self.calc_energy_common(scenario)

        if self.e_sim_in > self.e_sim_out:
            self.e_sim_del = self.e_sim_in - self.e_sim_out
            self.e_yrl_del = utils.scale_sim2year(self.e_sim_del, scenario)
            self.e_prj_del = utils.scale_year2prj(self.e_yrl_del, scenario)
            self.e_dis_del = eco.acc_discount(self.e_yrl_del, scenario.prj_duration_yrs, scenario.wacc)

            scenario.e_sim_del += self.e_sim_del
            scenario.e_yrl_del += self.e_yrl_del
            scenario.e_prj_del += self.e_prj_del
            scenario.e_dis_del += self.e_dis_del

        else:  # storage was emptied
            self.e_sim_pro = self.e_sim_out - self.e_sim_in
            self.e_yrl_pro = utils.scale_sim2year(self.e_sim_pro, scenario)
            self.e_prj_pro = utils.scale_year2prj(self.e_yrl_pro, scenario)
            self.e_dis_pro = eco.acc_discount(self.e_yrl_pro, scenario.prj_duration_yrs, scenario.wacc)

            scenario.e_sim_pro += self.e_sim_pro
            scenario.e_yrl_pro += self.e_yrl_pro
            scenario.e_prj_pro += self.e_prj_pro
            scenario.e_dis_pro += self.e_dis_pro

    def calc_energy_source_sink(self, scenario):
        """
        Accumulating results for sources and sinks
        """
        self.calc_energy_common(scenario)

        scenario.e_sim_pro += self.e_sim_out
        scenario.e_sim_del += self.e_sim_in
        scenario.e_yrl_pro += self.e_yrl_out
        scenario.e_yrl_del += self.e_yrl_in
        scenario.e_prj_pro += self.e_prj_out
        scenario.e_prj_del += self.e_prj_in
        scenario.e_dis_pro += self.e_dis_out
        scenario.e_dis_del += self.e_dis_in

    def calc_energy_common(self, scenario):

        if any(~(self.flow_in == 0) & ~(self.flow_out == 0)):
            scenario.logger.warning(f'Block {self.name} - '
                                    f'simultaneous in- and outflow detected!')

        self.e_sim_in = self.flow_in.sum() * scenario.timestep_hours  # flow values are powers in W --> conversion to Wh
        self.e_sim_out = self.flow_out.sum() * scenario.timestep_hours
        self.e_yrl_in = utils.scale_sim2year(self.e_sim_in, scenario)
        self.e_yrl_out = utils.scale_sim2year(self.e_sim_out, scenario)
        self.e_prj_in = utils.scale_year2prj(self.e_yrl_in, scenario)
        self.e_prj_out = utils.scale_year2prj(self.e_yrl_out, scenario)
        self.e_dis_in = eco.acc_discount(self.e_yrl_in, scenario.prj_duration_yrs, scenario.wacc)
        self.e_dis_out = eco.acc_discount(self.e_yrl_out, scenario.prj_duration_yrs, scenario.wacc)

        if self.flow_in.empty:
            self.flow = self.flow_out
        elif self.flow_out.empty:
            self.flow = -1 * self.flow_in
        else:
            self.flow = self.flow_out - self.flow_in

    def calc_expenses(self, scenario):
        """
        dummy function for code structure simplification.
        Only InvestBlocks have expenses.
        """
        pass

    def calc_revenue(self, scenario):
        """
        dummy function for code structure simplification
        Actually only relevant for CommoditySystems and FixedDemands, where this is implemented separately
        """
        pass

    def get_legend_entry(self):
        """
        Standard legend entry for simple blocks using power as their size
        """
        return f'{self.name} power (max. {self.size / 1e3:.1f} kW)'

    def get_timeseries_results(self, scenario):
        """
        Collect timeseries results of the block in a scenario wide dataframe to be saved
        """
        block_ts_results = pd.DataFrame({f'{self.name}_flow_in': self.flow_in,
                                         f'{self.name}_flow_out': self.flow_out})
        scenario.result_timeseries = pd.concat([scenario.result_timeseries, block_ts_results], axis=1)


class InvestBlock(Block):
    """
    An InvestBlock is a block that can be optimized in size. It has therefore incurs expenses.
    """

    def __init__(self, name, scenario, run):
        self.invest = False  # not every block has input parameter invest without extension -> default: False
        super().__init__(name, scenario, run)
        self.size = self.size_additional = 0  # placeholder for additional size in optimization

        self.set_init_size(scenario, run)

        # ToDo: move to checker.py
        if self.invest and scenario.strategy != 'go':
            scenario.logger.warning(f'\"{self.name}\" component size optimization not implemented'
                                    f' for any other strategy than \"GO\" - exiting')
            exit()  # TODO exit scenario instead of run

        # ace = adjusted capital expenses (including maintenance)
        self.ace = eco.adj_ce(self.capex_spec, self.mntex_spec, self.ls, scenario.wacc)
        # epc = equivalent present cost
        self.epc = eco.ann_recur(self.ace, self.ls, scenario.prj_duration_yrs, scenario.wacc, self.ccr)

    def calc_capex(self, scenario):
        """
        Calculate capital expenses over simulation timeframe and convert to other timeframes.
        """

        self.calc_capex_init(scenario)  # initial investment references to different parameters depending on block type

        self.capex_prj = eco.tce(self.capex_init,
                                 self.ccr,
                                 self.ls,
                                 scenario.prj_duration_yrs)
        self.capex_dis = eco.pce(self.capex_init,
                                 self.ccr,
                                 scenario.wacc,
                                 self.ls,
                                 scenario.prj_duration_yrs)
        self.capex_ann = eco.ann_recur(self.capex_init,
                                       self.ls,
                                       scenario.prj_duration_yrs,
                                       scenario.wacc,
                                       self.ccr)

        scenario.capex_init += self.capex_init
        scenario.capex_prj += self.capex_prj
        scenario.capex_dis += self.capex_dis
        scenario.capex_ann += self.capex_ann

    def calc_capex_init(self, scenario):
        """
        Default function for blocks with a single size value.
        GridConnections, SystemCore and CommoditySystems are more complex and have their own functions
        """
        self.capex_init = self.size * self.capex_spec

    def calc_expenses(self, scenario):

        self.calc_capex(scenario)
        self.calc_mntex(scenario)
        self.calc_opex(scenario)
        if isinstance(self, CommoditySystem):
            self.calc_opex_ext(scenario)

        self.totex_sim = self.capex_init + self.mntex_sim + self.opex_sim
        self.totex_prj = self.capex_prj + self.mntex_prj + self.opex_prj
        self.totex_dis = self.capex_dis + self.mntex_dis + self.opex_dis
        self.totex_ann = self.capex_ann + self.mntex_ann + self.opex_ann

        scenario.totex_sim += self.totex_sim
        scenario.totex_prj += self.totex_prj
        scenario.totex_dis += self.totex_dis
        scenario.totex_ann += self.totex_ann

    def calc_mntex(self, scenario):
        """
        Calculate maintenance expenses over simulation timeframe and convert to other timeframes.
        Maintenance expenses are solely time-based. Throughput-based maintenance should be included in opex.
        """

        self.calc_mntex_yrl()  # maintenance expenses are defined differently depending on the block type

        self.mntex_sim = self.mntex_yrl * scenario.sim_yr_rat
        self.mntex_prj = utils.scale_year2prj(self.mntex_yrl, scenario)
        self.mntex_dis = eco.acc_discount(self.mntex_yrl,
                                          scenario.prj_duration_yrs,
                                          scenario.wacc)
        self.mntex_ann = eco.ann_recur(self.mntex_yrl,
                                       1,  # lifespan of 1 yr -> mntex happening yearly
                                       scenario.prj_duration_yrs,
                                       scenario.wacc,
                                       1)  # no cost decrease in mntex

        scenario.mntex_yrl += self.mntex_yrl
        scenario.mntex_prj += self.mntex_prj
        scenario.mntex_dis += self.mntex_dis
        scenario.mntex_ann += self.mntex_ann

    def calc_mntex_yrl(self):
        """
        Default function for simple blocks with a single size value. GridConnection, SystemCore and CommoditySystem
        are more complex.
        """
        self.mntex_yrl = self.size * self.mntex_spec

    def calc_opex(self, scenario):
        """
        Calculate operational expenses over simulation timeframe and convert to other timeframes.
        """

        self.calc_opex_sim(scenario)  # opex is defined differently depending on the block type

        self.opex_yrl = utils.scale_sim2year(self.opex_sim, scenario)
        self.opex_prj = utils.scale_year2prj(self.opex_yrl, scenario)
        self.opex_dis = eco.acc_discount(self.opex_yrl,
                                         scenario.prj_duration_yrs,
                                         scenario.wacc)
        self.opex_ann = eco.ann_recur(self.opex_yrl,
                                      1,  # lifespan of 1 yr -> opex happening yearly
                                      scenario.prj_duration_yrs,
                                      scenario.wacc,
                                      1)  # no cost decrease in opex

        scenario.opex_sim += self.opex_sim
        scenario.opex_yrl += self.opex_yrl
        scenario.opex_prj += self.opex_prj
        scenario.opex_dis += self.opex_dis
        scenario.opex_ann += self.opex_ann

    def get_timeseries_results(self, scenario):
        """
        Dummy method to make Block method available to InvestBlock children classes
        """
        super().get_timeseries_results(scenario)

    def set_init_size(self, scenario, run):
        """
        Default function for components with a single size (i.e. not GridConnection and SystemCore)
        """
        if not self.invest:
            self.size = self.size_existing


class RenewableInvestBlock(InvestBlock):

    def __init__(self, name, scenario, run):

        super().__init__(name, scenario, run)

        self.data = self.data_ph = self.input_file_name = self.path_input_file = None  # placeholders, are filled later

        self.flow_pot = self.flow_pot_ch = self.flow_curt = self.flow_curt_ch = pd.Series(dtype='float64')
        self.e_pot = self.e_curt = 0

        self.get_timeseries_data(scenario, run)

        # Creation of static energy system components --------------------------------

        """
        x denotes the flow measurement point in results

        bus_connected      self.bus
          |                   |
          |<--x----self_out---|<--self_src
          |                   |
                              |-->self_exc
        """

        self.bus = solph.Bus(label=f'{self.name}_bus')
        scenario.components.append(self.bus)

        self.outflow = solph.components.Converter(label=f'{self.name}_out',
                                                  inputs={self.bus: solph.Flow()},
                                                  outputs={self.bus_connected: solph.Flow()},
                                                  conversion_factors={self.bus_connected: self.eff})
        scenario.components.append(self.outflow)

        # Curtailment has to be disincentivized in the optimization to force optimizer to charge storage or commodities
        # instead of curtailment. 2x cost_eps is required as SystemCore also has ccost_eps in charging direction.
        # All other components such as converters and storages only have cost_eps in the output direction.
        self.exc = solph.components.Sink(label=f'{self.name}_exc',
                                         inputs={self.bus: solph.Flow(variable_costs=2 * scenario.cost_eps)})
        scenario.components.append(self.exc)

        self.src = solph.components.Source(label=f'{self.name}_src',
                                           outputs={self.bus: solph.Flow(
                                               nominal_value=solph.Investment(ep_costs=self.epc,
                                                                              existing=self.size_existing,
                                                                              maximum=None if self.invest else 0),
                                               variable_costs=self.opex_spec)})
        scenario.components.append(self.src)

    def add_curtailment_trace(self, scenario):
        legentry = f'{self.name} curtailed power'
        scenario.figure.add_trace(go.Scatter(x=self.flow_curt.index,
                                             y=-1 * self.flow_curt,
                                             mode='lines',
                                             name=legentry,
                                             line=dict(width=2, dash=None),
                                             visible='legendonly'),
                                  secondary_y=False)

        legentry = f'{self.name} potential power'
        scenario.figure.add_trace(go.Scatter(x=self.flow_pot.index,
                                             y=self.flow_pot,
                                             mode='lines',
                                             name=legentry,
                                             line=dict(width=2, dash=None),
                                             visible='legendonly'),
                                  secondary_y=False)

    def calc_energy(self, scenario):
        self.calc_energy_source_sink(scenario)

        self.e_pot = self.flow_pot.sum() * scenario.timestep_hours  # flow values are powers in W --> conversion to Wh
        self.e_curt = self.flow_curt.sum() * scenario.timestep_hours

        scenario.e_renewable_act += self.e_sim_out
        scenario.e_renewable_pot += self.e_pot
        scenario.e_renewable_curt += self.e_curt

    def calc_opex_sim(self, scenario):
        self.opex_sim = self.flow_out @ self.opex_spec[scenario.dti_sim] * scenario.timestep_hours

    def get_ch_results(self, horizon, *_):

        # flow values are powers
        self.flow_out_ch = horizon.results[(self.outflow, self.bus_connected)]['sequences']['flow'][horizon.dti_ch]
        self.flow_pot_ch = horizon.results[(self.src, self.bus)]['sequences']['flow'][horizon.dti_ch]
        self.flow_curt_ch = horizon.results[(self.bus, self.exc)]['sequences']['flow'][horizon.dti_ch]

        self.flow_out = pd.concat([self.flow_out if not self.flow_out.empty else None, self.flow_out_ch])
        self.flow_pot = pd.concat([self.flow_pot if not self.flow_pot.empty else None, self.flow_pot_ch])
        self.flow_curt = pd.concat([self.flow_curt if not self.flow_curt.empty else None, self.flow_curt_ch])

    def get_legend_entry(self):
        return f'{self.name} power (nom. {self.size / 1e3:.1f} kW)'

    def get_opt_size(self, horizon):
        self.size_additional = horizon.results[(self.src, self.bus)]['scalars']['invest']
        self.size = self.size_additional + self.size_existing

    def get_timeseries_results(self, scenario):
        """
        Collect timeseries results of the block in a scenario wide dataframe to be saved
        """
        super().get_timeseries_results(scenario)  # this goes up to the Block class

        block_ts_results = pd.DataFrame({f'{self.name}_flow_pot': self.flow_pot,
                                         f'{self.name}_flow_curt': self.flow_curt})
        scenario.result_timeseries = pd.concat([scenario.result_timeseries, block_ts_results], axis=1)

    def update_input_components(self, scenario, horizon):

        self.src.outputs[self.bus].fix = self.data_ph['power_spec'].values
        self.src.outputs[self.bus].variable_costs = self.opex_spec[horizon.dti_ph].values

        if self.apriori_data is not None:
            # Use power calculated in apriori_data for fixed output of block
            self.outflow.outputs[self.bus_connected].fix = self.apriori_data['p'].values


class CommoditySystem(InvestBlock):

    def __init__(self, name, scenario, run):

        self.size_pc = self.size_existing_pc = 0  # placeholder for storage capacity. Might be set in super().__init__
        self.opex_sim_ext = self.opex_yrl_ext = self.opex_prj_ext = self.opex_dis_ext = self.opex_ann_ext = 0

        super().__init__(name, scenario, run)

        self.mode_dispatch = None
        # mode_dispatch can be 'apriori_unlimited', 'apriori_static', 'apriori_dynamic', 'opt_myopic', 'opt_global'
        self.get_dispatch_mode(scenario, run)

        self.data = None
        if self.data_source == 'des':
            self.usecases = self.read_usecase_file(run)
        elif self.data_source == 'log':
            self.read_input_log(scenario, run)
        else:
            raise ValueError(f'\"{self.name}\" data source not recognized - exiting scenario')

        if self.system == 'ac':
            self.eff_chg = self.eff_chg_ac
            self.eff_dis = self.eff_dis_ac
        else:
            self.eff_chg = self.eff_chg_dc
            self.eff_dis = self.eff_dis_dc

        self.data_ph = None  # placeholder, is filled in "update_input_components"

        self.loss_rate = utils.convert_sdr(self.sdr, pd.Timedelta(hours=1))

        if self.data_source == 'des':
            self.pwr_loss_max = utils.convert_sdr(self.sdr, scenario.timestep_td) * self.size_existing * scenario.timestep_hours
            self.pwr_chg_des = (self.pwr_chg * self.eff_chg - self.pwr_loss_max) * self.factor_pwr_des

        self.opex_sys = self.opex_commodities = self.opex_commodities_ext = 0
        self.e_sim_ext = self.e_yrl_ext = self.e_prj_ext = self.e_dis_ext = 0  # results of external charging

        # Creation of static energy system components --------------------------------

        """
        x denotes the flow measurement point in results (?c denotes ac or dc, depending on the parameter 'system')

        ac/dc_bus            bus
          |<-x--------mc_xc---|---(MobileCommodity Instance)
          |                   |
          |-x-xc_mc---------->|---(MobileCommodity Instance)
                              |
                              |---(MobileCommodity Instance)
        """

        self.bus = solph.Bus(label=f'{self.name}_bus')
        scenario.components.append(self.bus)
        self.bus_connected = scenario.blocks['core'].ac_bus if self.system == 'ac' else scenario.blocks['core'].dc_bus

        self.inflow = solph.components.Converter(label=f'xc_{self.name}',
                                                 inputs={self.bus_connected: solph.Flow(
                                                     variable_costs=self.opex_spec_sys_chg,
                                                     nominal_value=self.power_lim_static,
                                                     max=1 if self.power_lim_static else None
                                                 )},
                                                 outputs={self.bus: solph.Flow()},
                                                 conversion_factors={self.bus: 1})

        self.outflow = solph.components.Converter(label=f'{self.name}_xc',
                                                  inputs={self.bus: solph.Flow(
                                                      nominal_value=(None if self.lvl_cap in ['v2s'] else 0),
                                                      variable_costs=self.opex_spec_sys_dis)},
                                                  outputs={self.bus_connected: solph.Flow(
                                                      variable_costs=scenario.cost_eps)},
                                                  conversion_factors={self.bus_connected: 1})

        scenario.components.append(self.inflow)
        scenario.components.append(self.outflow)

        # Generate individual commodity instances
        self.commodities = {f'{self.name}{str(i)}': MobileCommodity(self.name + str(i), self, scenario, run)
                            for i in range(self.num)}

    def add_power_trace(self, scenario):
        super().add_power_trace(scenario)
        for commodity in self.commodities.values():
            commodity.add_power_trace(scenario)

    def add_soc_trace(self, scenario):
        for commodity in self.commodities.values():
            commodity.add_soc_trace(scenario)

    def calc_aging(self, run, scenario, horizon):
        for commodity in self.commodities.values():
            commodity.calc_aging(run, scenario, horizon)

    def calc_capex_init(self, scenario):
        """
        Default function to calculate initial capex of simple blocks with a single size value.
        GridConnection, SystemCore and CommoditySystem are more complex.
        """
        self.capex_init = np.array([com.size for com in self.commodities.values()]).sum() * self.capex_spec

    def calc_energy(self, scenario):

        # Aggregate energy results for external charging for all MobileCommodities within the CommoditySystem
        for commodity in self.commodities.values():
            commodity.calc_results(scenario)
            scenario.e_sim_ext += (commodity.e_ext_ac_sim + commodity.e_ext_dc_sim)
            scenario.e_yrl_ext += (commodity.e_ext_ac_yrl + commodity.e_ext_dc_yrl)
            scenario.e_prj_ext += (commodity.e_ext_ac_prj + commodity.e_ext_dc_prj)
            scenario.e_dis_ext += (commodity.e_ext_ac_dis + commodity.e_ext_dc_dis)

        self.calc_energy_bidi(scenario)  # bidirectional block

    def calc_mntex_yrl(self):
        self.mntex_yrl = np.array([com.size for com in self.commodities.values()]).sum() * self.mntex_spec

    def calc_opex_ext(self, scenario):
        """
        Cost calculation for external charging
        """
        self.opex_yrl_ext = utils.scale_sim2year(self.opex_sim_ext, scenario)
        self.opex_prj_ext = utils.scale_year2prj(self.opex_yrl_ext, scenario)
        self.opex_dis_ext = eco.acc_discount(self.opex_yrl_ext,
                                             scenario.prj_duration_yrs,
                                             scenario.wacc)
        self.opex_ann_ext = eco.ann_recur(self.opex_yrl_ext,
                                          1,  # lifespan of 1 yr -> opex happening yearly
                                          scenario.prj_duration_yrs,
                                          scenario.wacc,
                                          1)  # no cost decrease in opex

        scenario.opex_sim_ext += self.opex_sim_ext
        scenario.opex_yrl_ext += self.opex_yrl_ext
        scenario.opex_prj_ext += self.opex_prj_ext
        scenario.opex_dis_ext += self.opex_dis_ext
        scenario.opex_ann_ext += self.opex_ann_ext

    def calc_opex_sim(self, scenario):

        self.opex_sys = self.flow_in @ self.opex_spec_sys_chg[scenario.dti_sim] + self.flow_out @ self.opex_spec_sys_dis[scenario.dti_sim]

        for commodity in self.commodities.values():
            commodity.opex_sim = commodity.flow_in @ self.opex_spec[scenario.dti_sim] * scenario.timestep_hours
            commodity.opex_sim_ext = ((commodity.flow_ext_ac @ self.opex_spec_ext_ac[scenario.dti_sim]) +
                                      (commodity.flow_ext_dc @ self.opex_spec_ext_dc[scenario.dti_sim])) * scenario.timestep_hours
            self.opex_commodities += commodity.opex_sim
            self.opex_commodities_ext += commodity.opex_sim_ext

        self.opex_sim = self.opex_sys + self.opex_commodities
        self.opex_sim_ext = self.opex_commodities_ext

    def get_ch_results(self, horizon, scenario):

        self.flow_out_ch = horizon.results[
            (self.outflow, self.bus_connected)]['sequences']['flow'][horizon.dti_ch]
        self.flow_in_ch = horizon.results[
            (self.bus_connected, self.inflow)]['sequences']['flow'][horizon.dti_ch]

        self.flow_in = pd.concat([self.flow_in if not self.flow_in.empty else None, self.flow_in_ch])
        self.flow_out = pd.concat([self.flow_out if not self.flow_out.empty else None, self.flow_out_ch])

        for commodity in self.commodities.values():
            commodity.get_ch_results(horizon, scenario)

    def get_dispatch_mode(self, scenario, run):

        if self.mode_scheduling in run.apriori_lvls:  # uc, equal, soc, fcfs
            if self.mode_scheduling == 'uc':
                self.mode_dispatch = 'apriori_unlimited'
            elif isinstance(self.power_lim_static, (int, float)):
                self.mode_dispatch = 'apriori_static'
            elif self.power_lim_static is None:
                self.mode_dispatch = 'apriori_dynamic'

        elif scenario.strategy == 'rh':
            self.mode_dispatch = 'opt_myopic'
        elif scenario.strategy == 'go':
            self.mode_dispatch = 'opt_global'

        # static load management can only be activated for a priori integration levels
        if self.power_lim_static and self.mode_dispatch != 'apriori_static':
            scenario.logger.warning(f'CommoditySystem \"{self.name}\": static load management is only implemented for'
                                    f' {", ".join([x for x in run.apriori_lvls if x != "uc"])}'
                                    f' -> deactivating static load management')
            self.power_lim_static = None

<<<<<<< HEAD
        # ToDo: move to checker.py
        if self.invest and self.lvl_opt in run.apriori_lvls:
=======
        if self.opt and self.mode_scheduling in run.apriori_lvls:
>>>>>>> db98c31d
            scenario.logger.error(f'CommoditySystem \"{self.name}\": commodity size optimization not'
                                  f' implemented for a priori integration levels: {run.apriori_lvls}')
            exit()  # TODO exit scenario instead of run

    def get_legend_entry(self):
        return (f'{self.name} total power'
                f'{f" (static load management {self.power_lim_static / 1e3:.1f} kW)" if self.power_lim_static else ""}')

    def get_opt_size(self, horizon):
        """
        Size for the commodity system is the sum of all commodity sizes in results
        """

        self.size = self.size_additional = 0
        for commodity in self.commodities.values():
            commodity.size_additional = horizon.results[(commodity.ess, None)]['scalars']['invest']
            commodity.size = commodity.size_additional + commodity.size_existing
            self.size += commodity.size
            self.size_additional += commodity.size_additional

            if self.aging:
                commodity.aging_model.size = commodity.size
                # Calculate number of cells as a float to correctly represent power split with nonreal cells
                commodity.aging_model.n_cells = commodity.size / commodity.aging_model.e_cell

    def get_timeseries_results(self, scenario):
        """
        Collect timeseries results of the block in a scenario wide dataframe to be saved
        """
        super().get_timeseries_results(scenario)  # this goes up to the Block class
        for commodity in self.commodities.values():
            commodity.get_timeseries_results(scenario)

    def read_input_log(self,scenario, run):
        """
        Read in a predetermined log file for the CommoditySystem behavior. Normal resampling cannot be used as
        consumption must be meaned, while booleans, distances and dsocs must not.
        """

        log_path = os.path.join(run.path_input_data, self.__class__.__name__, utils.set_extension(self.filename))
        self.data = utils.read_input_csv(self,
                                         log_path,
                                         scenario,
                                         multiheader=True,
                                         resampling=False)

        if pd.infer_freq(self.data.index).lower() != scenario.timestep:
            scenario.logger.warning(f'\"{self.name}\" input data does not match timestep')
            consumption_columns = list(filter(lambda x: 'consumption' in x[1], self.data.columns))
            bool_columns = self.data.columns.difference(consumption_columns)
            # mean ensures equal energy consumption after downsampling, ffill and bfill fill upsampled NaN values
            df = self.data[consumption_columns].resample(scenario.timestep).mean().ffill().bfill()
            df[bool_columns] = self.data[bool_columns].resample(scenario.timestep).ffill().bfill()
            self.data = df

    def read_usecase_file(self, run):
        """
        Function reads a usecase definition csv file for DES and performs necessary normalization for each timeframe
        """

        usecase_path = os.path.join(run.path_input_data, self.__class__.__name__, utils.set_extension(self.filename))
        df = pd.read_csv(usecase_path,
                         header=[0, 1],
                         index_col=0)
        for timeframe in df.columns.levels[0]:
            df.loc[:, (timeframe, 'rel_prob_norm')] = (df.loc[:, (timeframe, 'rel_prob')] /
                                                       df.loc[:, (timeframe, 'rel_prob')].sum())
            df.loc[:, (timeframe, 'sum_dep_magn')] = (df.loc[:, (timeframe, 'dep1_magnitude')] +
                                                      df.loc[:, (timeframe, 'dep2_magnitude')])

            # catch cases where the sum of both departure magnitudes is not one
            df.loc[:, (timeframe, 'dep1_magnitude')] = (df.loc[:, (timeframe, 'dep1_magnitude')] /
                                                        df.loc[:, (timeframe, 'sum_dep_magn')])
            df.loc[:, (timeframe, 'dep2_magnitude')] = (df.loc[:, (timeframe, 'dep2_magnitude')] /
                                                        df.loc[:, (timeframe, 'sum_dep_magn')])

            df.drop(columns=[(timeframe, 'sum_dep_magn')], inplace=True)

        return df

    def set_init_size(self, scenario, run):
        #  ToDo: move to checker.py
        if self.invest and self.data_source == 'des':
            scenario.logger.warning(f'CommoditySystem \"{self.name}\": Specified input (active invest and data source'
                                    f' DES is not possible. Deactivated invest.')
            self.invest = False

        self.size_existing_pc = self.size_existing
        self.size_existing = self.size_existing_pc * self.num
        if not self.invest:
            self.size = self.size_existing
            self.size_pc = self.size_existing_pc

    def update_input_components(self, scenario, horizon):
        self.inflow.inputs[self.bus_connected].variable_costs = self.opex_spec_sys_chg[horizon.dti_ph].values
        self.outflow.inputs[self.bus].variable_costs = self.opex_spec_sys_dis[horizon.dti_ph].values
        self.outflow.outputs[self.bus_bus_connected].variable_costs = pd.Series(scenario.cost_eps, index=horizon.dti_ph).values

        for commodity in self.commodities.values():
            commodity.update_input_components(scenario, horizon)


class BatteryCommoditySystem(CommoditySystem):
    """
    Dummy class to keep track of the different commodity system types in the energy system
    """

    def __init__(self, name, scenario, run):
        super().__init__(name, scenario, run)

        # only a single target value is set for BatteryCommoditySystems, as these are assumed to always be charged
        # to one SOC before rental
        self.soc_target_high = self.soc_target
        self.soc_target_low = self.soc_target


class ControllableSource(InvestBlock):

    def __init__(self, name, scenario, run):

        super().__init__(name, scenario, run)

        """
        x denotes the flow measurement point in results

        ac_bus
          |
          |<-x-gen
          |
        """

        self.bus_connected = scenario.blocks['core'].ac_bus

        self.src = solph.components.Source(label=f'{self.name}_src',
                                           outputs={self.bus_connected: solph.Flow(
                                               nominal_value=solph.Investment(ep_costs=self.epc,
                                                                              existing=self.size_existing,
                                                                              maximum=None if self.invest else 0),
                                               variable_costs=self.opex_spec)})

        scenario.components.append(self.src)

    def calc_energy(self, scenario):
        self.calc_energy_source_sink(scenario)

    def calc_opex_sim(self, scenario):
        self.opex_sim = self.flow_out @ self.opex_spec[scenario.dti_sim] * scenario.timestep_hours

    def get_ch_results(self, horizon, *_):
        self.flow_out_ch = horizon.results[(self.src, self.bus_connected)]['sequences']['flow'][horizon.dti_ch]
        self.flow_out = pd.concat([self.flow_out if not self.flow_out.empty else None, self.flow_out_ch])

    def get_opt_size(self, horizon):
        self.size_additional = horizon.results[(self.src, self.bus_connected)]['scalars']['invest']
        self.size = self.size_additional + self.size_existing

    def update_input_components(self, scenario, horizon):
        self.src.outputs[self.bus_connected].variable_costs = self.opex_spec[horizon.dti_ph].values

        if self.apriori_data is not None:
            # Use power calculated in apriori_data for fixed output of block
            self.src.outputs[self.bus_connected].fix = self.apriori_data['p'].values


class GridConnection(InvestBlock):
    def __init__(self, name, scenario, run):
        self.size_g2s = self.size_s2g = self.size_g2s_additional = self.size_s2g_additional = 0
        self.equal = None

        super().__init__(name, scenario, run)

        self.opex_sim_power = self.opex_sim_energy = 0

        """
        x denotes the flow measurement point in results

        ac_bus           grid_bus
          |                   |
          |<--xc_grid_1--x----|
          |---grid_xc_1--x--->|
          |                   |---(GridMarket Instance)
          |<--xc_grid_2--x----|
          |---grid_xc_2--x--->|
          |                   |---(GridMarket Instance)
          |         .         |
                    .
          |         .         |
          |<--xc_grid_n--x----|
          |---grid_xc_n--x--->|
          |                   |
        """

        self.bus_connected = scenario.blocks['core'].ac_bus
        self.bus = solph.Bus(label=f'{self.name}_bus')
        scenario.components.append(self.bus)

        if self.peakshaving is None:
            peakshaving_ints = ['sim_duration']
        else:
            # Create functions to extract relevant property of datetimeindex for peakshaving intervals
            periods_func = {'day': lambda x: x.strftime('%Y-%m-%d'),
                            'week': lambda x: x.strftime('%Y-CW%W'),
                            'month': lambda x: x.strftime('%Y-%m'),
                            'quarter': lambda x: f"{x.year}-Q{(x.month - 1) // 3 + 1}",
                            'year': lambda x: x.strftime('%Y')}

            # Assign the corresponding interval to each timestep
            periods = scenario.dti_sim_extd.to_series().apply(periods_func[self.peakshaving])
            peakshaving_ints = periods.unique()

            # Activate the corresponding bus for each period
            self.bus_activation = pd.DataFrame({period_label: (periods == period_label).astype(int)
                                                for period_label in peakshaving_ints}, index=scenario.dti_sim_extd)

        # Create a series to store peak power values
        self.peakshaving_ints = pd.DataFrame(index=peakshaving_ints, columns=['power', 'period_fraction', 'opex_spec', 'start', 'end'])
        # initialize power to 0 as for rh this value will be used to initialize the existing peak power
        self.peakshaving_ints.loc[:, 'power'] = 0
        self.peakshaving_ints.loc[:, 'opex_spec'] = self.opex_peak_spec

        if self.peakshaving is not None:
            # calculate the fraction of each period that is covered by the sim time (NOT sim_extd!)
            for interval in self.peakshaving_ints.index:
                self.peakshaving_ints.loc[interval, 'period_fraction'] = utils.get_period_fraction(
                    dti=self.bus_activation.loc[scenario.dti_sim][self.bus_activation.loc[scenario.dti_sim, interval] == 1].index,
                    period=self.peakshaving,
                    freq=scenario.timestep)

                # Get first and last timestep of each peakshaving interval -> used for rh calculation later on
                self.peakshaving_ints.loc[interval, 'start'] = self.bus_activation[self.bus_activation[interval] == 1].index[0]
                self.peakshaving_ints.loc[interval, 'end'] = self.bus_activation[self.bus_activation[interval] == 1].index[-1]

        self.inflow = {f'xc_{self.name}': solph.components.Converter(
            label=f'xc_{self.name}',
            # Peakshaving not implemented for feed-in into grid
            inputs={self.bus_connected: solph.Flow()},
            # Size optimization
            outputs={self.bus: solph.Flow(nominal_value=solph.Investment(ep_costs=self.epc,
                                                                         existing=self.size_s2g_existing,
                                                                         maximum=None if self.invest_s2g else 0),
                                            variable_costs=scenario.cost_eps)},
            conversion_factors={self.bus: 1})}

        self.outflow = {f'{self.name}_xc_{intv}': solph.components.Converter(
            label=f'{self.name}_xc_{intv}',
            # Size optimization: investment costs are assigned to first peakshaving interval only. The application of
            # constraints ensures that the optimized grid connection sizes of all peakshaving intervals are equal
            inputs={self.bus: solph.Flow(
                nominal_value=solph.Investment(ep_costs=(self.epc if intv == self.peakshaving_ints.index[0] else 0),
                                               existing=self.size_g2s_existing,
                                               maximum=None if self.invest_g2s else 0)
            )},
            # Peakshaving
            outputs={self.bus_connected: solph.Flow(nominal_value=(solph.Investment(ep_costs=self.peakshaving_ints.loc[intv, 'opex_spec'])
                                                                   if self.peakshaving else None),
                                                    max=(self.bus_activation[intv] if self.peakshaving else None))},
            conversion_factors={self.bus_connected: 1}) for intv in self.peakshaving_ints.index}

        scenario.components.extend(self.inflow.values())
        scenario.components.extend(self.outflow.values())

        # The optimized sizes of the buses of all peakshaving intervals have to be the same as they technically
        # represent the same grid connection
        equal_investments = [{'in': self.bus, 'out': outflow} for outflow in self.outflow.values()]

        # If size of in- and outflow from and to the grid have to be the same size, add outflow investment(s)
        if self.equal:
            equal_investments.extend([{'in': inflow, 'out': self.bus} for inflow in self.inflow.values()])

        # add list of variables to the scenario constraints if list contains more than one element
        # lists with one element occur, if peakshaving is deactivated and grid sizes don't have to be equal
        if len(equal_investments) > 1:
            scenario.constraints.add_equal_invests(equal_investments)

        # get information about GridMarkets specified in the scenario file
        if self.filename_markets:
            markets = pd.read_csv(os.path.join(run.path_input_data,
                                               self.__class__.__name__,
                                               utils.set_extension(self.filename_markets)),
                                  index_col=[0])
            markets = markets.map(utils.infer_dtype)
        else:
            markets = pd.DataFrame(index=['res_only', 'opex_spec_g2s', 'opex_spec_s2g', 'pwr_g2s', 'pwr_s2g'],
                                   columns=['grid'],
                                   data=[self.res_only, self.opex_spec_g2s, self.opex_spec_s2g, None, None])

        # Generate individual GridMarkets instances
        self.markets = {market: GridMarket(market, scenario, run, self, markets.loc[:, market])
                        for market in markets.columns}

    def add_power_trace(self, scenario):
        super().add_power_trace(scenario)
        for market in self.markets.values():
            market.add_power_trace(scenario)

    def calc_capex_init(self, scenario):
        """
        Calculate initial capital expenses
        """
        self.capex_init = (self.size_g2s + self.size_s2g) * self.capex_spec

    def calc_energy(self, scenario):
        # Aggregate energy results for external charging for all MobileCommodities within the CommoditySystem
        for market in self.markets.values():
            market.calc_results(scenario)

        self.calc_energy_source_sink(scenario)

    def calc_mntex_yrl(self):
        self.mntex_yrl = np.maximum(self.size_g2s, self.size_s2g) * self.mntex_spec

    def calc_opex_sim(self, scenario):
        # Calculate costs for grid peak power
        self.opex_sim_power = self.opex_peak_spec * self.peakshaving_ints['power'].sum()

        # Calculate costs of different markets
        for market in self.markets.values():
            market.opex_sim = market.flow_out @ market.opex_spec_g2s[scenario.dti_sim] * scenario.timestep_hours + \
                              market.flow_in @ market.opex_spec_s2g[scenario.dti_sim] * scenario.timestep_hours

            self.opex_sim_energy += market.opex_sim

        self.opex_sim = self.opex_sim_power + self.opex_sim_energy

    def get_ch_results(self, horizon, *_):
        self.flow_in_ch = sum([horizon.results[(inflow, self.bus)]['sequences']['flow'][horizon.dti_ch]
                               for inflow in self.inflow.values()])
        self.flow_out_ch = sum([horizon.results[(self.bus, outflow)]['sequences']['flow'][horizon.dti_ch]
                                for outflow in self.outflow.values()])

        self.flow_in = pd.concat([self.flow_in if not self.flow_in.empty else None, self.flow_in_ch])
        self.flow_out = pd.concat([self.flow_out if not self.flow_out.empty else None, self.flow_out_ch])

        for market in self.markets.values():
            market.get_ch_results(horizon)

        if self.peakshaving:
            for interval in self.peakshaving_ints.index:
                converter = self.outflow[f'{self.name}_xc_{interval}']
                if converter.outputs[self.bus_connected].investment is not None:
                    self.peakshaving_ints.loc[interval, 'power'] = max(self.peakshaving_ints.loc[interval, 'power'],
                                                                       horizon.results[(converter, self.bus_connected)]['sequences']['flow'][horizon.dti_ch].max())


    def get_legend_entry(self):
        return (f'{self.name} power (max. {self.size_g2s / 1e3:.1f} kW from / '
                f'{self.size_s2g / 1e3:.1f} kW to grid)')

    def get_opt_size(self, horizon):
        # Get optimized sizes of the grid connection. Select first size, as they all have to be the same
        self.size_g2s_additional = horizon.results[(self.bus, list(self.outflow.values())[0])]['scalars']['invest']
        self.size_g2s = self.size_g2s_existing + self.size_g2s_additional
        self.size_s2g_additional = horizon.results[(list(self.inflow.values())[0]), self.bus]['scalars']['invest']
        self.size_s2g = self.size_s2g_existing + self.size_s2g_additional

        for market in self.markets.values():
            market.set_size('g2s')
            market.set_size('s2g')

    def get_peak_powers(self, horizon):
        # Peakshaving happens between converter and bus_connected -> select this flow to get peak values
        for interval, converter in zip(self.peakshaving_ints.index, self.outflow.values()):
            self.peakshaving_ints.loc[interval, 'power'] = horizon.results[(converter, self.bus_connected)]['scalars']['invest']

    def get_timeseries_results(self, scenario):
        """
        Collect timeseries results of the block in a scenario wide dataframe to be saved
        """
        super().get_timeseries_results(scenario)  # this goes up to the Block class
        for market in self.markets.values():
            market.get_timeseries_results(scenario)

    def set_init_size(self, scenario, run):
        self.equal = True if self.invest_g2s == 'equal' or self.invest_s2g == 'equal' else False

        if (self.invest_g2s == 'equal') and (self.invest_s2g == 'equal'):
            self.invest_g2s = self.invest_s2g = True
            scenario.logger.warning(f'\"{self.name}\" investment option was defined as "equal" for'
                                    f' maximum selling and buying power. This is not supported and leads to enabling'
                                    f' investments for both directions while ensuring the same investment for both.')
        elif self.invest_g2s == 'equal':
            self.invest_g2s = self.invest_s2g
        elif self.invest_s2g == 'equal':
            self.invest_s2g = self.invest_g2s

        if self.invest_g2s or self.invest_s2g:
            self.invest = True

        if (self.size_g2s_existing == 'equal') and (self.size_s2g_existing == 'equal'):
            self.size_g2s_existing = self.size_s2g_existing = 0
            scenario.logger.warning(f'\"{self.name}\" Existing size was defined as "equal" for'
                                    f' maximum selling and buying power. This is not supported and leads to setting'
                                    f' the existing size for both directions to 0.')
        elif self.size_g2s_existing == 'equal':
            self.size_g2s_existing = self.size_s2g_existing
        elif self.size_s2g_existing == 'equal':
            self.size_s2g_existing = self.size_g2s_existing

        if not self.invest_g2s:
            self.size_g2s = self.size_g2s_existing
        if not self.invest_s2g:
            self.size_s2g = self.size_s2g_existing

    def update_input_components(self, scenario, horizon):

        self.inflow.outputs[self.bus].variable_costs = pd.Series(scenario.cost_eps, index=horizon.dti_ph).values

        # ToDo: modify and adjust to new structure
        if self.apriori_data is not None:
            # Use power calculated in apriori_data for fixed output of block
            self.src.outputs[self.bus].fix = self.apriori_data['p'].clip(lower=0).values
            self.snk.inputs[self.bus].fix = self.apriori_data['p'].clip(upper=0).values * -1

        for market in self.markets.values():
            market.update_input_components(scenario, horizon)

        if self.peakshaving is not None and scenario.strategy == 'rh':
            for interval in self.peakshaving_ints.index:
                converter = self.outflow[f'{self.name}_xc_{interval}']
                # set maximum flow power to correct time series for current horizon
                converter.outputs[self.bus_connected].max = self.bus_activation.loc[horizon.dti_ph, interval]

                # for all intervals starting after or at the start of the current horizon:
                #   - set investment to investment object with the correct opex_spec for the interval
                #   - set nominal_value to None
                if self.peakshaving_ints.loc[interval, 'start'] >= min(horizon.dti_ph):
                    converter.outputs[self.bus_connected].investment = solph.Investment(ep_costs=self.peakshaving_ints.loc[interval, 'opex_spec'])
                    converter.outputs[self.bus_connected].nominal_value = None
                    # set value in dataframe to 0 to avoid summing up the peak power over following horizons
                    self.peakshaving_ints.loc[interval, 'power'] = 0

                # for all intervals starting and ending before the start of the current horizon:
                #   - set investment to None
                #   - set nominal_value to the value determined in the previous horizons
                elif self.peakshaving_ints.loc[interval, 'end'] <= min(horizon.dti_ph):
                    converter.outputs[self.bus_connected].investment = None
                    converter.outputs[self.bus_connected].nominal_value = self.peakshaving_ints.loc[interval, 'power']

                # for all intervals starting before and ending after the start of the current horizon:
                #   - set investment to investment object and add previous peak power as existing value
                #   - set nominal_value to None
                elif self.peakshaving_ints.loc[interval, 'start'] < min(horizon.dti_ph) <= self.peakshaving_ints.loc[interval, 'end']:
                    converter.outputs[self.bus_connected].investment = solph.Investment(ep_costs=self.peakshaving_ints.loc[interval, 'opex_spec'],
                                                                                        existing=self.peakshaving_ints.loc[interval, 'power'])
                    converter.outputs[self.bus_connected].nominal_value = None


class GridMarket:
    def __init__(self, name, scenario, run, parent, params):

        self.name = name
        self.parent = parent

        for param, value in params.items():
            setattr(self, param, value)

        self.set_init_size()

        self.equal_prices = True if self.opex_spec_s2g == 'equal' else False

        # use sorted to ensure that opex_spec_g2s is processed before opex_spec_s2g
        for var_name in sorted([var for var in vars(self) if ('opex_spec' in var)]):
            if var_name == 'opex_spec_s2g' and self.equal_prices:
                self.opex_spec_s2g = -1 * self.opex_spec_g2s
            else:
                utils.transform_scalar_var(self, var_name, scenario, run)

        self.e_sim_in = self.e_yrl_in = self.e_prj_in = self.e_dis_in = 0
        self.e_sim_out = self.e_yrl_out = self.e_prj_out = self.e_dis_out = 0

        # timeseries result initialization
        self.flow_in_ch = self.flow_out_ch = self.flow_in = self.flow_out = self.flow = pd.Series(dtype='float64')

        # Creation of permanent energy system components --------------------------------

        """
         grid_bus
          |<---x----grid_src
          |
          |----x--->grid_snk
          |
        """

        self.src = solph.components.Source(label=f'{self.name}_src',
                                           outputs={self.parent.bus: solph.Flow(
                                               nominal_value=(self.pwr_g2s if not pd.isna(self.pwr_g2s) else None),
                                               variable_costs=self.opex_spec_g2s)
                                           })

        self.snk = solph.components.Sink(label=f'{self.name}_snk',
                                         inputs={self.parent.bus: solph.Flow(
                                             nominal_value=(self.pwr_s2g if not pd.isna(self.pwr_s2g) else None),
                                             variable_costs=self.opex_spec_s2g + scenario.cost_eps * self.equal_prices)
                                         })

        scenario.components.append(self.src)
        scenario.components.append(self.snk)

    def add_power_trace(self, scenario):
        # Do not plot an additional power trace if there is only one grid market, as it equals the GridConnection power.
        if self.parent.filename_markets is None:
            return

        legentry = (f'{self.name} power (max.'
                    f' {(self.parent.size_g2s if pd.isna(self.pwr_g2s) else self.pwr_g2s) / 1e3:.1f} kW from /'
                    f' {(self.parent.size_s2g if pd.isna(self.pwr_s2g) else self.pwr_s2g) / 1e3:.1f} kW to grid)')

        scenario.figure.add_trace(go.Scatter(x=self.flow.index,
                                             y=self.flow,
                                             mode='lines',
                                             name=legentry,
                                             line=dict(width=2, dash=None),
                                             visible='legendonly'),
                                  secondary_y=False)

    def calc_results(self, scenario):
        # energy result calculation does not count towards delivered/produced energy (already done at the system level)
        self.e_sim_in = self.flow_in.sum() * scenario.timestep_hours  # flow values are powers --> conversion to Wh
        self.e_sim_out = self.flow_out.sum() * scenario.timestep_hours
        self.e_yrl_in = utils.scale_sim2year(self.e_sim_in, scenario)
        self.e_yrl_out = utils.scale_sim2year(self.e_sim_out, scenario)
        self.e_prj_in = utils.scale_year2prj(self.e_yrl_in, scenario)
        self.e_prj_out = utils.scale_year2prj(self.e_yrl_out, scenario)
        self.e_dis_in = eco.acc_discount(self.e_yrl_in, scenario.prj_duration_yrs, scenario.wacc)
        self.e_dis_out = eco.acc_discount(self.e_yrl_out, scenario.prj_duration_yrs, scenario.wacc)

        self.flow = self.flow_in - self.flow_out  # for plotting

    def get_ch_results(self, horizon, *_):
        self.flow_in_ch = horizon.results[(self.parent.bus, self.snk)]['sequences']['flow'][horizon.dti_ch]
        self.flow_out_ch = horizon.results[(self.src, self.parent.bus)]['sequences']['flow'][horizon.dti_ch]

        self.flow_in = pd.concat([self.flow_in if not self.flow_in.empty else None, self.flow_in_ch])
        self.flow_out = pd.concat([self.flow_out if not self.flow_out.empty else None, self.flow_out_ch])

    def get_timeseries_results(self, scenario):
        """
        Collect timeseries results of the commodity in a scenario wide dataframe to be saved
        """
        market_ts_results = pd.DataFrame({f'{self.name}_flow_in': self.flow_in,
                                             f'{self.name}_flow_out': self.flow_out})
        scenario.result_timeseries = pd.concat([scenario.result_timeseries, market_ts_results], axis=1)

    def set_init_size(self):
        for dir in ['g2s', 's2g']:
            # if grid size has an additional invest option, size is set after the optimization as it is only used for plotting purposes
            if not getattr(self.parent, f'invest_{dir}'):
                self.set_size(dir)

    def set_size(self, dir):
        # limit grid market power to given value if specified, otherwise use the size of the (physical) grid connection
        setattr(self, f'pwr_{dir}',
                min(np.inf if pd.isna(getattr(self, f'pwr_{dir}')) else getattr(self, f'pwr_{dir}'),
                    getattr(self.parent, f'size_{dir}_existing')))

    def update_input_components(self, scenario, horizon):
        self.src.outputs[self.parent.bus].variable_costs = self.opex_spec_g2s[horizon.dti_ph].values
        self.snk.inputs[self.parent.bus].variable_costs = self.opex_spec_s2g[horizon.dti_ph].values
        self.snk.inputs[self.parent.bus].variable_costs = pd.Series(scenario.cost_eps, index=horizon.dti_ph).values


class FixedDemand(Block):

    def __init__(self, name, scenario, run):

        super().__init__(name, scenario, run)

        utils.transform_scalar_var(self, 'load_profile', scenario, run)
        self.data = self.load_profile

        self.data_ph = None  # placeholder

        # Creation of static energy system components --------------------------------

        """
        x denotes the flow measurement point in results

        ac_bus
          |
          |-x->dem_snk
          |
        """

        self.bus_connected = scenario.blocks['core'].ac_bus

        self.snk = solph.components.Sink(label='dem_snk',
                                         inputs={self.bus_connected: solph.Flow(nominal_value=1)})
        scenario.components.append(self.snk)

    def calc_energy(self, scenario):
        self.calc_energy_source_sink(scenario)

    def calc_revenue(self, scenario):
        self.crev_sim = (self.flow_in @ self.crev_spec[scenario.dti_sim]) * scenario.timestep_hours  # @ is dot product (Skalarprodukt)
        self.accumulate_crev(scenario)

    def get_ch_results(self, horizon, *_):
        self.flow_in_ch = horizon.results[(self.bus_connected, self.snk)]['sequences']['flow'][horizon.dti_ch]
        self.flow_in = pd.concat([self.flow_in if not self.flow_in.empty else None, self.flow_in_ch])

    def get_legend_entry(self):
        return f'{self.name} power'

    def update_input_components(self, *_):
        # new ph data slice is created during initialization of the PredictionHorizon
        self.snk.inputs[self.bus_connected].fix = self.data_ph.values


class MobileCommodity:

    def __init__(self, name, parent, scenario, run):

        self.dsoc_buffer_aging = 0.05  # Todo make this a parameter

        self.name = name
        self.parent = parent
        self.invest = self.parent.invest
        self.size = self.size_additional = 0
        self.size_existing = self.parent.size_existing_pc

        self.set_init_size(scenario, run)

        self.mode_dispatch = self.parent.mode_dispatch
        self.soc_init = self.parent.soc_init
        self.soh_init = self.parent.soh_init
        self.pwr_chg = self.parent.pwr_chg
        self.pwr_dis = self.parent.pwr_dis
        self.eff_chg = self.parent.eff_chg
        self.eff_dis = self.parent.eff_dis
        self.eff_storage_roundtrip = self.parent.eff_storage_roundtrip
        self.temp_battery = self.parent.temp_battery

        self.ext_ac = None  # prepare for external chargers
        self.ext_dc = None  # prepare for external chargers

        if self.parent.data_source == 'des':
            self.data = None  # parent data does not exist yet, filtering is done later
        elif self.parent.data_source == 'log':  # predetermined log file
            self.data = self.parent.data.loc[:, (self.name, slice(None))].droplevel(0, axis=1)
        else:
            raise ValueError(f'Commodity \"{self.name}\" data source not recognized - exiting scenario')

        self.apriori_data = None

        self.data_ph = self.sc_init_ph = None  # placeholder, is filled in update_input_components

        # self.soc_init_ph = self.soc_init  # set first PH's initial state variables (only SOC)

        self.soh = pd.Series(index=scenario.dti_sim_extd)
        self.soh.loc[scenario.starttime] = self.soh_init

        self.soc_min = (1 - self.soh_init) / 2
        self.soc_max = 1 - ((1 - self.soh_init) / 2)

        self.e_sim_in = self.e_yrl_in = self.e_prj_in = self.e_dis_in = 0
        self.e_sim_out = self.e_yrl_out = self.e_prj_out = self.e_dis_out = 0
        self.e_ext_ac_sim = self.e_ext_ac_yrl = self.e_ext_ac_prj = self.e_ext_ac_dis = 0
        self.e_ext_dc_sim = self.e_ext_dc_yrl = self.e_ext_dc_prj = self.e_ext_dc_dis = 0
        self.crev_time = self.crev_usage = self.crev_sim = self.crev_yrl = self.crev_prj = self.crev_dis = 0

        # timeseries result initialization
        self.flow_in_ch = self.flow_out_ch = self.flow_in = self.flow_out = self.flow = pd.Series(dtype='float64')
        self.flow_bat_in = self.flow_bat_out = self.flow_bat_in_ch = self.flow_bat_out_ch = pd.Series(dtype='float64')
        self.flow_ext_ac = self.flow_ext_dc = self.flow_ext_ac_ch = self.flow_ext_dc_ch = pd.Series(dtype='float64')

        self.soc = pd.Series(index=utils.extend_dti(scenario.dti_sim), dtype='float64')
        self.soc[scenario.starttime] = self.soc_init

        # Creation of permanent energy system components --------------------------------

        """
         bus               mc1_bus
          |<--x------mc1_mc---|<->mc1_ess
          |                   |
          |---x--mc_mc1------>|-->mc1_snk
          |                   |
          |                   |<--mc1_ext_ac (external charging AC)
          |                   |
          |                   |<--mc1_ext_dc (external charging DC)
          |
        """

        self.bus = solph.Bus(label=f'{self.name}_bus')
        scenario.components.append(self.bus)

        self.inflow = solph.components.Converter(label=f'mc_{self.name}',
                                                 inputs={self.parent.bus: solph.Flow(nominal_value=self.pwr_chg)},
                                                 outputs={self.bus: solph.Flow()},
                                                 conversion_factors={self.bus: self.eff_chg})
        scenario.components.append(self.inflow)

        self.outflow = solph.components.Converter(label=f'{self.name}_mc',
                                                  inputs={self.bus: solph.Flow()},
                                                  outputs={
                                                      self.parent.bus: solph.Flow(
                                                          nominal_value=(self.pwr_dis * self.eff_dis if self.parent.lvl_cap in ['v2v', 'v2s'] else 0),
                                                          variable_costs=scenario.cost_eps)
                                                  },
                                                  conversion_factors={self.parent.bus: self.eff_dis})
        scenario.components.append(self.outflow)

        self.snk = solph.components.Sink(label=f'{self.name}_snk',
                                         inputs={self.bus: solph.Flow(nominal_value=1)})
        # actual values are set later in update_input_components for each prediction horizon
        scenario.components.append(self.snk)

        self.ess = solph.components.GenericStorage(label=f'{self.name}_ess',
                                                   inputs={self.bus: solph.Flow(variable_costs=self.parent.opex_spec)},
                                                   # cost_eps are needed to prevent storage from being emptied in RH
                                                   outputs={self.bus: solph.Flow(variable_costs=scenario.cost_eps)},
                                                   loss_rate=self.parent.loss_rate,
                                                   balanced=False,
                                                   initial_storage_level=self.soc_init,
                                                   inflow_conversion_factor=np.sqrt(self.eff_storage_roundtrip),
                                                   outflow_conversion_factor=np.sqrt(self.eff_storage_roundtrip),
                                                   nominal_storage_capacity=solph.Investment(ep_costs=self.parent.epc,
                                                                                             existing=self.size_existing,
                                                                                             maximum=None if self.invest else 0)
                                                   )

        scenario.components.append(self.ess)

        # always add charger -> reduce different paths of result calculations; no chargers -> power is set to 0 kW
        # add external AC charger as new energy source
        self.bus_ext_ac = solph.Bus(label=f'{self.name}_bus_ext_ac')

        self.src_ext_ac = solph.components.Source(label=f'{self.name}_src_ext_ac',
                                                  outputs={self.bus_ext_ac: solph.Flow(
                                                      nominal_value=self.parent.pwr_ext_ac,
                                                      variable_costs=self.parent.opex_spec_ext_ac)}
                                                  )

        self.conv_ext_ac = solph.components.Converter(label=f'{self.name}_conv_ext_ac',
                                                      inputs={self.bus_ext_ac: solph.Flow()},
                                                      outputs={self.bus: solph.Flow()},
                                                      conversion_factors={self.bus: self.parent.eff_chg_ac}
                                                      )

        scenario.components.append(self.bus_ext_ac)
        scenario.components.append(self.src_ext_ac)
        scenario.components.append(self.conv_ext_ac)

        # add external DC charger as new energy source
        self.bus_ext_dc = solph.Bus(label=f'{self.name}_bus_ext_dc')

        self.src_ext_dc = solph.components.Source(label=f'{self.name}_src_ext_dc',
                                                  outputs={self.bus_ext_dc: solph.Flow(
                                                      nominal_value=self.parent.pwr_ext_dc,
                                                      variable_costs=self.parent.opex_spec_ext_dc)}
                                                  )

        self.conv_ext_dc = solph.components.Converter(label=f'{self.name}_conv_ext_dc',
                                                      inputs={self.bus_ext_dc: solph.Flow()},
                                                      outputs={self.bus: solph.Flow()},
                                                      conversion_factors={self.bus: 1}
                                                      )

        scenario.components.append(self.bus_ext_dc)
        scenario.components.append(self.src_ext_dc)
        scenario.components.append(self.conv_ext_dc)

        if self.parent.aging:
            self.aging_model = bat.BatteryPackModel(scenario, self)

    def add_power_trace(self, scenario):
        legentry = f'{self.name} power (max. {self.pwr_chg / 1e3:.1f} kW charge / {self.pwr_dis * self.eff_dis / 1e3:.1f} kW discharge)'
        scenario.figure.add_trace(go.Scatter(x=self.flow.index,
                                             y=self.flow,
                                             mode='lines',
                                             name=legentry,
                                             line=dict(width=2, dash=None),
                                             visible='legendonly'),
                                  secondary_y=False)

        scenario.figure.add_trace(go.Scatter(x=self.flow_ext_dc.index,
                                             y=self.flow_ext_dc + self.flow_ext_ac,
                                             mode='lines',
                                             name=f'{self.name} external charging power'
                                                  f' (AC max. {self.parent.pwr_ext_ac / 1e3:.1f} kW &'
                                                  f' DC max. {self.parent.pwr_ext_dc / 1e3:.1f} kW)',
                                             line=dict(width=2, dash=None),
                                             visible='legendonly'),
                                  secondary_y=False)

    def add_soc_trace(self, scenario):
        legentry = f'{self.name} SOC ({self.size/1e3:.1f} kWh)'
        scenario.figure.add_trace(go.Scatter(x=self.soc.index,
                                             y=self.soc,
                                             mode='lines',
                                             name=legentry,
                                             line=dict(width=2, dash=None),
                                             visible='legendonly'),
                                  secondary_y=True)

        legentry = f'{self.name} SOH'
        data = self.soh.dropna()
        scenario.figure.add_trace(go.Scatter(x=data.index,
                                             y=data,
                                             mode='lines',
                                             name=legentry,
                                             line=dict(width=2, dash=None),
                                             visible='legendonly'),
                                  secondary_y=True)

    def calc_aging(self, run, scenario, horizon):
        self.aging_model.age(run, scenario, horizon)

    # noinspection DuplicatedCode
    def calc_results(self, scenario):

        # energy result calculation does not count towards delivered/produced energy (already done at the system level)
        self.e_sim_in = self.flow_in.sum() * scenario.timestep_hours  # flow values are powers --> conversion to Wh
        self.e_sim_out = self.flow_out.sum() * scenario.timestep_hours
        self.e_yrl_in = utils.scale_sim2year(self.e_sim_in, scenario)
        self.e_yrl_out = utils.scale_sim2year(self.e_sim_out, scenario)
        self.e_prj_in = utils.scale_year2prj(self.e_yrl_in, scenario)
        self.e_prj_out = utils.scale_year2prj(self.e_yrl_out, scenario)
        self.e_dis_in = eco.acc_discount(self.e_yrl_in, scenario.prj_duration_yrs, scenario.wacc)
        self.e_dis_out = eco.acc_discount(self.e_yrl_out, scenario.prj_duration_yrs, scenario.wacc)

        # energy results for external chargers
        self.e_ext_ac_sim = self.flow_ext_ac.sum() * scenario.timestep_hours
        self.e_ext_dc_sim = self.flow_ext_dc.sum() * scenario.timestep_hours
        self.e_ext_ac_yrl = utils.scale_sim2year(self.e_ext_ac_sim, scenario)
        self.e_ext_dc_yrl = utils.scale_sim2year(self.e_ext_dc_sim, scenario)
        self.e_ext_ac_prj = utils.scale_year2prj(self.e_ext_ac_yrl, scenario)
        self.e_ext_dc_prj = utils.scale_year2prj(self.e_ext_dc_yrl, scenario)
        self.e_ext_ac_dis = eco.acc_discount(self.e_ext_ac_yrl, scenario.prj_duration_yrs, scenario.wacc)
        self.e_ext_dc_dis = eco.acc_discount(self.e_ext_dc_yrl, scenario.prj_duration_yrs, scenario.wacc)

        self.flow = self.flow_in - self.flow_out  # for plotting

    def calc_revenue(self, scenario):

        # rental time based revenue
        self.crev_time = ((~self.data.loc[scenario.dti_sim, 'atbase'] @ self.parent.crev_spec_time[scenario.dti_sim]) *
                          scenario.timestep_hours)

        # usage based revenue
        if isinstance(self.parent, VehicleCommoditySystem):
            self.crev_usage = self.data.loc[scenario.dti_sim, 'tour_dist'] @ self.parent.crev_spec_dist[scenario.dti_sim]
        else:  # BatteryCommoditySystems have no usage based revenue
            self.crev_usage = 0  # Battery rental is a fixed time based price, irrespective of energy consumption

        self.crev_sim = self.crev_time + self.crev_usage

    def get_ch_results(self, horizon, *_):

        self.flow_bat_out_ch = horizon.results[(self.ess, self.bus)]['sequences']['flow'][horizon.dti_ch]
        self.flow_bat_in_ch = horizon.results[(self.bus, self.ess)]['sequences']['flow'][horizon.dti_ch]

        self.flow_bat_in = pd.concat([self.flow_bat_in if not self.flow_bat_in.empty else None, self.flow_bat_in_ch])
        self.flow_bat_out = pd.concat([self.flow_bat_out if not self.flow_bat_out.empty else None, self.flow_bat_out_ch])

        self.flow_out_ch = horizon.results[(self.outflow, self.parent.bus)]['sequences']['flow'][horizon.dti_ch]
        self.flow_in_ch = horizon.results[(self.parent.bus, self.inflow)]['sequences']['flow'][horizon.dti_ch]

        self.flow_in = pd.concat([self.flow_in if not self.flow_in.empty else None, self.flow_in_ch])
        self.flow_out = pd.concat([self.flow_out if not self.flow_out.empty else None, self.flow_out_ch])

        # Get results of external chargers
        self.flow_ext_ac_ch = horizon.results[(self.src_ext_ac, self.bus_ext_ac)]['sequences']['flow'][horizon.dti_ch]
        self.flow_ext_dc_ch = horizon.results[(self.src_ext_dc, self.bus_ext_dc)]['sequences']['flow'][horizon.dti_ch]

        self.flow_ext_ac = pd.concat([self.flow_ext_ac if not self.flow_ext_ac.empty else None, self.flow_ext_ac_ch])
        self.flow_ext_dc = pd.concat([self.flow_ext_dc if not self.flow_ext_dc.empty else None, self.flow_ext_dc_ch])

        # storage content during PH (including endtime)
        self.soc[utils.extend_dti(horizon.dti_ch)] = solph.views.node(
            horizon.results, f'{self.name}_ess')['sequences'][((f'{self.name}_ess', 'None'), 'storage_content')][
                                                         utils.extend_dti(horizon.dti_ch)] / self.size

    def get_timeseries_results(self, scenario):
        """
        Collect timeseries results of the commodity in a scenario wide dataframe to be saved
        """
        commodity_ts_results = pd.DataFrame({f'{self.name}_flow_in': self.flow_in,
                                             f'{self.name}_flow_out': self.flow_out,
                                             f'{self.name}_flow_bat_in': self.flow_bat_in,
                                             f'{self.name}_flow_bat_out': self.flow_bat_out,
                                             f'{self.name}_flow_ext_dc': self.flow_ext_dc,
                                             f'{self.name}_flow_ext_ac': self.flow_ext_ac,
                                             f'{self.name}_soc': self.soc,
                                             f'{self.name}_soh': self.soh})
        scenario.result_timeseries = pd.concat([scenario.result_timeseries, commodity_ts_results], axis=1)

    def set_init_size(self, *_):
        if not self.invest:
            self.size = self.size_existing

    def update_input_components(self, scenario, horizon):
        self.outflow.outputs[self.parent.bus].variable_costs = pd.Series(scenario.cost_eps, index=horizon.dti_ph).values
        self.ess.outputs[self.bus].variable_costs = pd.Series(scenario.cost_eps, index=horizon.dti_ph).values

        # set vehicle consumption data for sink
        self.snk.inputs[self.bus].fix = self.data_ph['consumption'].values

        # set initial storage levels for coming prediction horizon
        # limit and set initial storage level to min and max soc from aging
        self.ess.initial_storage_level = statistics.median([self.soc_min, self.soc[horizon.starttime], self.soc_max])

        self.src_ext_ac.outputs[self.bus_ext_ac].variable_costs = self.parent.opex_spec_ext_ac[horizon.dti_ph].values
        self.src_ext_dc.outputs[self.bus_ext_dc].variable_costs = self.parent.opex_spec_ext_dc[horizon.dti_ph].values

        if self.apriori_data is not None:
            # define charging powers (as per uc power calculation)
            self.inflow.inputs[self.parent.bus].fix = self.apriori_data['p_int_ac'].clip(lower=0).values / self.pwr_chg
            self.outflow.outputs[self.parent.bus].fix = (self.apriori_data['p_int_ac'].clip(upper=0).values * (-1) /
                                                         self.pwr_dis)

            if self.parent.pwr_ext_ac > 0:
                self.src_ext_ac.outputs[self.bus_ext_ac].fix = (self.apriori_data['p_ext_ac'].values /
                                                                self.parent.pwr_ext_ac)
            if self.parent.pwr_ext_dc > 0:
                self.src_ext_dc.outputs[self.bus_ext_dc].fix = (self.apriori_data['p_ext_dc'].values /
                                                                self.parent.pwr_ext_dc)
        else:
            # enable/disable Converters to mcx_bus depending on whether the commodity is at base
            self.inflow.inputs[self.parent.bus].max = self.data_ph['atbase'].astype(int).values
            self.outflow.outputs[self.parent.bus].max = self.data_ph['atbase'].astype(int).values

            # define consumption data for sink (only enabled when detached from base)
            self.snk.inputs[self.bus].fix = self.data_ph['consumption'].values

            # enable/disable ac and dc charging station dependent on input data
            self.src_ext_ac.outputs[self.bus_ext_ac].max = self.data_ph['atac'].astype(int).values
            self.src_ext_dc.outputs[self.bus_ext_dc].max = self.data_ph['atdc'].astype(int).values

        self.ess.max_storage_level = pd.Series(data=self.soc_max, index=self.data_ph.index).values

        # Adjust min storage levels based on state of health for the upcoming prediction horizon
        # nominal_storage_capacity is retained for accurate state of charge tracking and cycle depth
        # relative to nominal capacity. Disregard minsoc values from DES for any case except myopic optimization.
        if self.mode_dispatch == 'opt_myopic' and isinstance(self.parent, VehicleCommoditySystem):
            # VehicleCommoditySystems operate on the premise of not necessarily renting out at high SOC level
            dsoc_dep_ph = self.data_ph['dsoc'].where(self.data_ph['dsoc'] == 0,
                                                     self.data_ph['dsoc'] + self.dsoc_buffer_aging)
            #self.ess.min_storage_level = (self.soc_min + dsoc_dep_ph).clip(lower=self.soc_min, upper=self.soc_max)
            self.ess.min_storage_level = dsoc_dep_ph.clip(lower=self.soc_min, upper=self.soc_max).values
        elif self.mode_dispatch == 'opt_myopic' and isinstance(self.parent, BatteryCommoditySystem):
            # BatteryCommoditySystems operate on the premise of renting out at max SOC
            self.ess.min_storage_level = self.data_ph['dsoc'].where(
                self.data_ph['dsoc'] == 0,
                self.parent.soc_target_high).clip(lower=self.soc_min, upper=self.soc_max).values
        else:  # opt_global or apriori cases
            self.ess.min_storage_level = pd.Series(data=self.soc_min, index=self.data_ph.index).values


class PVSource(RenewableInvestBlock):

    def __init__(self, name, scenario, run):

        self.api_startyear = self.api_endyear = self.api_shift = self.api_length = self.api_params = self.meta = None
        self.bus_connected = scenario.blocks['core'].dc_bus

        super().__init__(name, scenario, run)

    def calc_power_solcast(self):

        u0 = 26.9  # W/(˚C.m2) - cSi Free standing
        u1 = 6.2  # W.s/(˚C.m3) - cSi Free standing
        mod_temp = self.data['temp_air'] + (self.data['gti'] / (u0 + (u1 * self.data['wind_speed'])))

        # PVGIS temperature and irradiance coefficients for cSi panels as per Huld T., Friesen G., Skoczek A.,
        # Kenny R.P., Sample T., Field M., Dunlop E.D. A power-rating model for crystalline silicon PV modules
        # Solar Energy Materials & Solar Cells. 2011 95, 3359-3369.
        k1 = -0.017237
        k2 = -0.040465
        k3 = -0.004702
        k4 = 0.000149
        k5 = 0.000170
        k6 = 0.000005
        g = self.data['gti'] / 1000
        t = mod_temp - 25
        lng = np.zeros_like(g)
        lng[g != 0] = np.log(g[g != 0])  # ln(g) ignoring zeros

        # Faiman, D. Assessing the outdoor operating temperature of photovoltaic modules.
        # Prog. Photovolt. Res. Appl.2008, 16, 307–315
        eff_rel = (1 +
                   (k1 * lng) +
                   (k2 * (lng ** 2)) +
                   (k3 * t) +
                   (k4 * t * lng) +
                   (k5 * t * (lng ** 2)) +
                   (k6 * (t ** 2)))
        eff_rel = eff_rel.fillna(0)

        # calculate power of a 1kWp array, limited to 0 (negative values fail calculation)
        self.data['P'] = np.maximum(0, eff_rel * self.data['gti'])

    def get_timeseries_data(self, scenario, run):
        if 'api' in self.data_source.lower():  # PVGIS API or Solcast API input selected
            if self.filename:
                try:
                    self.api_params = pd.read_csv(os.path.join(run.path_input_data,
                                                           self.__class__.__name__,
                                                           utils.set_extension(self.filename)),
                                              index_col=[0],
                                              na_filter=False)
                    self.api_params = self.api_params.map(utils.infer_dtype)['value'].to_dict() if self.api_params.index.name == 'parameter' and all(self.api_params.columns == 'value') else {}
                except FileNotFoundError:
                    self.api_params = {}
            else:
                self.api_params = {}

            if self.data_source == 'pvgis api':  # PVGIS API input selected
                self.api_startyear = scenario.starttime.tz_convert('utc').year
                self.api_endyear = scenario.sim_extd_endtime.tz_convert('utc').year
                self.api_length = self.api_endyear - self.api_startyear
                self.api_shift = pd.to_timedelta('0 days')

                if self.api_length > 15:
                    raise ValueError('PVGIS API only allows a maximum of 15 years of data')
                elif self.api_endyear > 2023:  # PVGIS-SARAH3 only has data up to 2023
                    self.api_shift = (pd.to_datetime('2023-01-01 00:00:00+00:00') -
                                      pd.to_datetime(f'{self.api_endyear}-01-01 00:00:00+00:00'))
                    self.api_endyear = 2023
                    self.api_startyear = 2023 - self.api_length
                elif self.api_startyear < 2005:  # PVGIS-SARAH3 only has data from 2005
                    self.api_shift = (pd.to_datetime('2005-01-01 00:00:00+00:00') -
                                      pd.to_datetime(f'{self.api_startyear}-01-01 00:00:00+00:00'))
                    self.api_startyear = 2005
                    self.api_endyear = 2005 + self.api_length
                # Todo leap years can result in data shifting not landing at the same point in time

                # revert lower() in reading data as pvgis is case-sensitive
                # ToDo: move to checker.py
                self.api_params['raddatabase'] = self.api_params.get('raddatabase', 'PVGIS-SARAH3').upper()
                self.api_params['pvtechchoice'] = {'crystsi': 'crystSi',
                                               'cis': 'CIS',
                                               'cdte': 'CdTe',
                                               'unknown': 'Unknown'}[self.api_params.get('pvtechchoice', 'crystsi')]

                self.data, self.meta, _ = pvlib.iotools.get_pvgis_hourly(
                    scenario.latitude,
                    scenario.longitude,
                    start=self.api_startyear,
                    end=self.api_endyear,
                    url='https://re.jrc.ec.europa.eu/api/v5_3/',
                    components=False,
                    outputformat='json',
                    pvcalculation=True,
                    peakpower=1,
                    map_variables=True,
                    loss=0,
                    raddatabase=self.api_params['raddatabase'],  # conversion above ensures that the parameter exists
                    pvtechchoice=self.api_params['pvtechchoice'],  # conversion above ensures that the parameter exists
                    mountingplace=self.api_params.get('mountingplace', 'free'),
                    optimalangles=self.api_params.get('optimalangles', True),
                    optimal_surface_tilt=self.api_params.get('optimal_surface_tilt', False),
                    surface_azimuth=self.api_params.get('surface_azimuth', 180),
                    surface_tilt=self.api_params.get('surface_tilt', 0),
                    trackingtype=self.api_params.get('trackingtype', 0),
                    usehorizon=self.api_params.get('usehorizon', True),
                    userhorizon=self.api_params.get('userhorizon', None),
                )
                # PVGIS gives time slots not as full hours - round to full hour
                self.data.index = self.data.index.round('h')
                self.data.index = self.data.index - self.api_shift

            elif self.data_source == 'solcast api':  # solcast API input selected
                # read api key
                with open(os.path.join(run.path_input_data, self.__class__.__name__, 'solcast_api_key.conf'), 'r') as file:
                    api_key = file.readline().strip().split(':', 1)[1].strip()  # Split the line at the first colon

                # set api key as bearer token
                headers = {'Authorization': f'Bearer {api_key}'}

                params = {**{'latitude': scenario.latitude,  # unmetered location for testing 41.89021,
                             'longitude': scenario.longitude,  # unmetered location for testing 12.492231,
                             'period': 'PT5M',
                             'output_parameters': ['air_temp', 'gti', 'wind_speed_10m'],
                             'start': scenario.starttime,
                             'end': scenario.sim_extd_endtime,
                             'format': 'csv',
                             'time_zone': 'utc',
                             },
                          **{parameter: value for parameter, value in self.api_params.items() if value is not None}}

                url = 'https://api.solcast.com.au/data/historic/radiation_and_weather'

                # get data from Solcast API
                response = requests.get(url, headers=headers, params=params)
                # convert to csv
                self.data = pd.read_csv(io.StringIO(response.text))
                # calculate period_start as only period_end is given, set as index and remove unnecessary columns
                self.data['period_start'] = pd.to_datetime(self.data['period_end']) - pd.to_timedelta(self.data['period'])
                self.data.set_index(pd.DatetimeIndex(self.data['period_start']), inplace=True)
                self.data = self.data.tz_convert('Europe/Berlin')
                self.data.drop(columns=['period', 'period_start', 'period_end'], inplace=True)
                # rename columns according to further processing steps
                self.data.rename(columns={'air_temp': 'temp_air', 'wind_speed_10m': 'wind_speed'}, inplace=True)
                # calculate specific pv power
                self.calc_power_solcast()

        else:  # input from file instead of API
            self.path_input_file = os.path.join(run.path_input_data,
                                                self.__class__.__name__,
                                                utils.set_extension(self.filename))

            if self.data_source == 'pvgis file':  # data input from fixed PVGIS csv file
                self.data, self.meta, _ = pvlib.iotools.read_pvgis_hourly(self.path_input_file, map_variables=True)
                scenario.latitude = self.meta['latitude']
                scenario.longitude = self.meta['longitude']
                # PVGIS gives time slots as XX:06 - round to full hour
                self.data.index = self.data.index.round('h')
            elif self.data_source == 'solcast file':  # data input from fixed Solcast csv file
                # no lat/lon contained in solcast files
                self.data = pd.read_csv(self.path_input_file)
                self.data.rename(columns={'PeriodStart': 'period_start',
                                          'PeriodEnd': 'period_end',
                                          'AirTemp': 'temp_air',
                                          'GtiFixedTilt': 'gti',
                                          'WindSpeed10m': 'wind_speed'}, inplace=True)
                self.data['period_start'] = pd.to_datetime(self.data['period_start'], utc=True)
                self.data['period_end'] = pd.to_datetime(self.data['period_end'], utc=True)
                self.data.set_index(pd.DatetimeIndex(self.data['period_start']), inplace=True)
                self.data = self.data[['temp_air', 'wind_speed', 'gti']]
                self.calc_power_solcast()

            else:
                scenario.logger.warning('No usable PV input type specified - exiting')
                exit()  # TODO exit scenario instead of entire execution

        # resample to timestep, fill NaN values with previous ones (or next ones, if not available)
        self.data = self.data.resample(scenario.timestep).mean().ffill().bfill()
        # convert to local time
        self.data.index = self.data.index.tz_convert(tz=scenario.timezone)
        # data is in W for a 1kWp PV array -> convert to specific power
        self.data['power_spec'] = self.data['P'] / 1e3

        self.data = self.data[['power_spec', 'wind_speed', 'temp_air']]  # only keep relevant columns


class StationaryEnergyStorage(InvestBlock):

    def __init__(self, name, scenario, run):

        super().__init__(name, scenario, run)

        self.apriori_data = None

        self.loss_rate = utils.convert_sdr(self.sdr, pd.Timedelta(hours=1))

        self.flow_in_ch = self.flow_out_ch = pd.Series(dtype='float64')  # result data
        self.flow_in = self.flow_out = pd.Series(dtype='float64')

        self.soc = pd.Series(index=utils.extend_dti(scenario.dti_sim), dtype='float64')
        self.soc[scenario.starttime] = self.soc_init

        self.soc_min = (1 - self.soh_init) / 2
        self.soc_max = 1 - ((1 - self.soh_init) / 2)

        self.soh = pd.Series(index=scenario.dti_sim_extd)
        self.soh.loc[scenario.starttime] = self.soh_init

        """
        x denotes the flow measurement point in results

        dc_bus
          |
          |<-x->ess
          |
        """

        self.bus_connected = scenario.blocks['core'].dc_bus

        self.ess = solph.components.GenericStorage(label='ess',
                                                   inputs={self.bus_connected: solph.Flow(
                                                       variable_costs=self.opex_spec)},
                                                   # cost_eps are needed to prevent storage from being emptied in RH
                                                   outputs={self.bus_connected: solph.Flow(
                                                       variable_costs=scenario.cost_eps)},
                                                   loss_rate=self.loss_rate,
                                                   balanced={'go': True, 'rh': False}[scenario.strategy],
                                                   initial_storage_level=self.soc_init,
                                                   invest_relation_input_capacity=(self.crate_chg),
                                                   invest_relation_output_capacity=(self.crate_dis),
                                                   inflow_conversion_factor=np.sqrt(self.eff_roundtrip),
                                                   outflow_conversion_factor=np.sqrt(self.eff_roundtrip),
                                                   nominal_storage_capacity=solph.Investment(ep_costs=self.epc,
                                                                                             existing=self.size_existing,
                                                                                             maximum=None if self.invest else 0)
                                                   )

        scenario.components.append(self.ess)

        if self.aging:
            self.aging_model = bat.BatteryPackModel(scenario, self)

    def add_soc_trace(self, scenario):
        legentry = f'{self.name} SOC ({self.size/1e3:.1f} kWh)'
        scenario.figure.add_trace(go.Scatter(x=self.soc.index,
                                             y=self.soc,
                                             mode='lines',
                                             name=legentry,
                                             line=dict(width=2, dash=None)),
                                  secondary_y=True)

        legentry = f"{self.name} SOH"
        data = self.soh.dropna()
        scenario.figure.add_trace(go.Scatter(x=data.index,
                                             y=data,
                                             mode='lines',
                                             name=legentry,
                                             line=dict(width=2, dash=None),
                                             visible='legendonly'),
                                  secondary_y=True)

    def calc_aging(self, run, scenario, horizon):
        self.aging_model.age(run, scenario, horizon)

    def calc_energy(self, scenario):
        self.calc_energy_bidi(scenario)

    def calc_opex_sim(self, scenario):
        self.opex_sim = self.flow_in @ self.opex_spec[scenario.dti_sim] * scenario.timestep_hours

    def get_ch_results(self, horizon, *_):

        self.flow_out_ch = horizon.results[(self.ess, self.bus_connected)]['sequences']['flow'][
            horizon.dti_ch]
        self.flow_in_ch = horizon.results[(self.bus_connected, self.ess)]['sequences']['flow'][
            horizon.dti_ch]

        self.flow_in = pd.concat([self.flow_in if not self.flow_in.empty else None, self.flow_in_ch])
        self.flow_out = pd.concat([self.flow_out if not self.flow_out.empty else None, self.flow_out_ch])

        # storage content during PH (including endtime)
        self.soc[utils.extend_dti(horizon.dti_ch)] = solph.views.node(horizon.results, self.name)['sequences'][
            ((self.name, 'None'), 'storage_content')][utils.extend_dti(horizon.dti_ch)] / self.size

    def get_opt_size(self, horizon):
        self.size_additional = horizon.results[(self.ess, None)]['scalars']['invest']
        self.size = self.size_existing + self.size_additional

    def get_legend_entry(self):
        return (f'{self.name} power (max. {self.size * self.crate_chg / 1e3:.1f} kW charge /'
                f' {self.size * self.crate_dis / 1e3:.1f} kW discharge)')

    def get_timeseries_results(self, scenario):
        """
        Collect timeseries results of the block in a scenario wide dataframe to be saved
        """
        super().get_timeseries_results(scenario)  # this goes up to the Block class

        block_ts_results = pd.DataFrame({f'{self.name}_soc': self.soc, f'{self.name}_soh': self.soh})
        scenario.result_timeseries = pd.concat([scenario.result_timeseries, block_ts_results], axis=1)

    def update_input_components(self, scenario, horizon):
        self.ess.outputs[self.bus_connected].variable_costs = pd.Series(scenario.cost_eps, index=horizon.dti_ph).values
        self.ess.initial_storage_level = statistics.median([self.soc_min, self.soc[horizon.starttime], self.soc_max])
        self.ess.max_storage_level = pd.Series(data=self.soc_max, index=utils.extend_dti(horizon.dti_ph)).values
        self.ess.min_storage_level = pd.Series(data=self.soc_min, index=utils.extend_dti(horizon.dti_ph)).values

        self.ess.inputs[self.bus_connected].variable_costs = self.opex_spec[horizon.dti_ph].values

        if self.apriori_data is not None:
            self.ess.inputs[self.bus_connected].fix = (self.apriori_data['p'].clip(upper=0).values * (-1) /
                                                       (self.size * self.crate_chg))
            self.ess.outputs[self.bus_connected].fix = (self.apriori_data['p'].clip(lower=0).values /
                                                        (self.size * self.crate_dis))


class SystemCore(InvestBlock):

    def __init__(self, name, scenario, run):
        self.size_acdc = self.size_dcac = 0
        self.size_acdc_additional = self.size_dcac_additional = 0
        self.equal = None

        super().__init__(name, scenario, run)

        self.e_sim_acdc = self.e_sim_dcac = self.e_yrl_acdc = self.e_yrl_dcac = 0
        self.e_prj_acdc = self.e_prj_dcac = self.e_dis_acdc = self.e_dis_dcac = 0

        self.flow_acdc = self.flow_dcac = self.flow_acdc_ch = self.flow_dcac_ch = pd.Series(dtype='float64')

        """
        x denotes the flow measurement point in results
        
        dc_bus              ac_bus
          |                   |
          |-x-dc_ac---------->|
          |                   |
          |<----------ac_dc-x-|
        """

        self.ac_bus = solph.Bus(label='ac_bus')
        scenario.components.append(self.ac_bus)

        self.dc_bus = solph.Bus(label='dc_bus')
        scenario.components.append(self.dc_bus)

        self.ac_dc = solph.components.Converter(label='ac_dc',
                                                inputs={self.ac_bus: solph.Flow(
                                                    nominal_value=solph.Investment(ep_costs=self.epc,
                                                                                   existing=self.size_acdc_existing,
                                                                                   maximum=None if self.invest_acdc else 0),
                                                    variable_costs=self.opex_spec)},
                                                outputs={self.dc_bus: solph.Flow(
                                                    variable_costs=scenario.cost_eps)},
                                                conversion_factors={self.dc_bus: self.eff_acdc})

        self.dc_ac = solph.components.Converter(label='dc_ac',
                                                inputs={self.dc_bus: solph.Flow(
                                                    nominal_value=solph.Investment(ep_costs=self.epc,
                                                                                   existing=self.size_dcac_existing,
                                                                                   maximum=None if self.invest_dcac else 0),
                                                    variable_costs=self.opex_spec)},
                                                outputs={self.ac_bus: solph.Flow(
                                                    variable_costs=scenario.cost_eps)},
                                                conversion_factors={self.ac_bus: self.eff_dcac})

        scenario.components.append(self.ac_dc)
        scenario.components.append(self.dc_ac)

        if self.equal:
            # add a tuple of tuples to the list of equal variables of the scenario
            scenario.constraints.add_equal_invests([{'in': self.dc_bus, 'out': self.dc_ac},
                                                    {'in': self.ac_bus, 'out': self.ac_dc}])

    def add_power_trace(self, scenario):
        legentry = f'{self.name} DC-AC power (max. {self.size_dcac/1e3:.1f} kW)'
        scenario.figure.add_trace(go.Scatter(x=self.flow_dcac.index,
                                             y=self.flow_dcac,
                                             mode='lines',
                                             name=legentry,
                                             line=dict(width=2, dash=None),
                                             visible='legendonly'),
                                  secondary_y=False)

        legentry = f'{self.name} AC-DC power (max. {self.size_acdc/1e3:.1f} kW)'
        scenario.figure.add_trace(go.Scatter(x=self.flow_acdc.index,
                                             y=self.flow_acdc,
                                             mode='lines',
                                             name=legentry,
                                             line=dict(width=2, dash=None),
                                             visible='legendonly'),
                                  secondary_y=False)

    def calc_capex_init(self, scenario):
        self.capex_init = (self.size_acdc + self.size_dcac) * self.capex_spec

    def calc_energy(self, scenario):

        # energy result calculation is different from any other block as there is no in/out definition of flow
        self.e_sim_dcac = self.flow_dcac.sum() * scenario.timestep_hours  # flow values are powers --> conversion to Wh
        self.e_sim_acdc = self.flow_acdc.sum() * scenario.timestep_hours
        self.e_yrl_dcac = utils.scale_sim2year(self.e_sim_dcac, scenario)
        self.e_yrl_acdc = utils.scale_sim2year(self.e_sim_acdc, scenario)
        self.e_prj_dcac = utils.scale_year2prj(self.e_yrl_dcac, scenario)
        self.e_prj_acdc = utils.scale_year2prj(self.e_yrl_acdc, scenario)
        self.e_dis_dcac = eco.acc_discount(self.e_yrl_dcac, scenario.prj_duration_yrs, scenario.wacc)
        self.e_dis_acdc = eco.acc_discount(self.e_yrl_acdc, scenario.prj_duration_yrs, scenario.wacc)

    def calc_mntex_yrl(self):
        self.mntex_yrl = (self.size_acdc + self.size_dcac) * self.mntex_spec

    def calc_opex_sim(self, scenario):
        self.opex_sim = (self.flow_acdc + self.flow_dcac) @ self.opex_spec[scenario.dti_sim] * scenario.timestep_hours

    def get_ch_results(self, horizon, scenario):

        self.flow_acdc_ch = horizon.results[(scenario.blocks['core'].ac_bus, self.ac_dc)]['sequences']['flow'][
            horizon.dti_ch]
        self.flow_dcac_ch = horizon.results[(scenario.blocks['core'].dc_bus, self.dc_ac)]['sequences']['flow'][
            horizon.dti_ch]

        self.flow_acdc = pd.concat([self.flow_acdc if not self.flow_acdc.empty else None, self.flow_acdc_ch])
        self.flow_dcac = pd.concat([self.flow_dcac if not self.flow_dcac.empty else None, self.flow_dcac_ch])

    def get_opt_size(self, horizon):
        self.size_acdc_additional = horizon.results[(self.ac_bus, self.ac_dc)]['scalars']['invest']
        self.size_acdc = self.size_acdc_existing + self.size_acdc_additional
        self.size_dcac_additional = horizon.results[(self.dc_bus, self.dc_ac)]['scalars']['invest']
        self.size_dcac = self.size_dcac_existing + self.size_dcac_additional

    def get_timeseries_results(self, scenario):
        """
        Collect timeseries results of the block in a scenario wide dataframe to be saved
        """
        block_ts_results = pd.DataFrame({f'{self.name}_flow_dcac': self.flow_dcac,
                                         f'{self.name}_flow_acdc': self.flow_acdc})
        scenario.result_timeseries = pd.concat([scenario.result_timeseries, block_ts_results], axis=1)

    def set_init_size(self, scenario, run):
        self.equal = True if self.invest_acdc =='equal' or self.invest_dcac == 'equal' else False

        if (self.invest_acdc == 'equal') and (self.invest_dcac == 'equal'):
            self.invest_acdc = self.invest_dcac = True
            scenario.logger.warning(f'\"{self.name}\" investment option was defined as "equal" for'
                                    f' AC/DC and DC/AC converter. This is not supported and leads to enabling'
                                    f' investments for both converters while ensuring the same investment for both.')
        elif self.invest_acdc == 'equal':
            self.invest_acdc = self.invest_dcac
        elif self.invest_dcac == 'equal':
            self.invest_dcac = self.invest_acdc

        if self.invest_acdc or self.invest_dcac:
            self.invest = True

        if (self.size_acdc_existing == 'equal') and (self.size_dcac_existing == 'equal'):
            self.size_acdc_existing = self.size_dcac_existing = 0
            scenario.logger.warning(f'\"{self.name}\" Existing size was defined as "equal" for'
                                    f' maximum selling and buying power. This is not supported and leads to setting'
                                    f' the existing size for both directions to 0.')
        elif self.size_acdc_existing == 'equal':
            self.size_acdc_existing = self.size_dcac_existing
        elif self.size_dcac_existing == 'equal':
            self.size_dcac_existing = self.size_acdc_existing

        if not self.invest_acdc:
            self.size_acdc = self.size_acdc_existing
        if not self.invest_dcac:
            self.size_dcac = self.size_dcac_existing

    def update_input_components(self, scenario, horizon):
        self.ac_dc.inputs[self.ac_bus].variable_costs = self.opex_spec[horizon.dti_ph].values
        self.dc_ac.inputs[self.dc_bus].variable_costs = self.opex_spec[horizon.dti_ph].values
        self.acdc.outputs[self.dc_bus].variable_costs = pd.Series(scenario.cost_eps, index=horizon.dti_ph).values
        self.dcac.outputs[self.ac_bus].variable_costs = pd.Series(scenario.cost_eps, index=horizon.dti_ph).values

class VehicleCommoditySystem(CommoditySystem):
    """
    VehicleCommoditySystem is a CommoditySystem operating vehicles in a service system generating revenues from rentals
    """

    def __init__(self, name, scenario, run):
        super().__init__(name, scenario, run)

    def calc_revenue(self, scenario):
        for commodity in self.commodities.values():
            commodity.calc_revenue(scenario)
            self.crev_sim += commodity.crev_sim

        self.accumulate_crev(scenario)


class WindSource(RenewableInvestBlock):

    def __init__(self, name, scenario, run):

        self.bus_connected = scenario.blocks['core'].ac_bus

        super().__init__(name, scenario, run)

        self.path_turbine_data_file = self.turbine_data = self.turbine_type = None

    def get_timeseries_data(self, scenario, run):

        if self.data_source in scenario.blocks.keys():  # input from a PV block

            self.data = scenario.blocks[self.data_source].data.copy()
            self.data['wind_speed_adj'] = windpowerlib.wind_speed.hellman(self.data['wind_speed'], 10, self.height)

            self.path_turbine_data_file = os.path.join(run.path_input_data,
                                                       self.__class__.__name__,
                                                       'turbine_data.pkl')
            self.turbine_type = 'E-53/800'  # smallest fully filled wind turbine in dataseta as per June 2024
            self.turbine_data = pd.read_pickle(self.path_turbine_data_file)
            self.turbine_data = self.turbine_data.loc[
                self.turbine_data['turbine_type'] == self.turbine_type].reset_index()

            self.data['power_original'] = windpowerlib.power_output.power_curve(
                wind_speed=self.data['wind_speed_adj'],
                power_curve_wind_speeds=ast.literal_eval(self.turbine_data.loc[0, 'power_curve_wind_speeds']),
                power_curve_values=ast.literal_eval(self.turbine_data.loc[0, 'power_curve_values']),
                density_correction=False)
            self.data['power_spec'] = self.data['power_original'] / self.turbine_data.loc[0, 'nominal_power']

        else:  # input from file instead of PV block

            self.path_input_file = os.path.join(run.path_input_data,
                                                self.__class__.__name__,
                                                utils.set_extension(self.filename))
            self.data = utils.read_input_csv(self, self.path_input_file, scenario)<|MERGE_RESOLUTION|>--- conflicted
+++ resolved
@@ -637,12 +637,8 @@
                                     f' -> deactivating static load management')
             self.power_lim_static = None
 
-<<<<<<< HEAD
         # ToDo: move to checker.py
-        if self.invest and self.lvl_opt in run.apriori_lvls:
-=======
-        if self.opt and self.mode_scheduling in run.apriori_lvls:
->>>>>>> db98c31d
+        if self.invest and self.mode_scheduling in run.apriori_lvls:
             scenario.logger.error(f'CommoditySystem \"{self.name}\": commodity size optimization not'
                                   f' implemented for a priori integration levels: {run.apriori_lvls}')
             exit()  # TODO exit scenario instead of run
