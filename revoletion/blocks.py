--- conflicted
+++ resolved
@@ -6,11 +6,7 @@
 import oemof.solph as solph
 import os
 import pandas as pd
-<<<<<<< HEAD
-=======
-import pandas.errors
 import plotly.graph_objects as go
->>>>>>> aa0ff731
 import pvlib
 import requests
 import statistics
